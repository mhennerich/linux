#
# Automatically generated make config: don't edit
# Linux kernel version: 2.6.34
<<<<<<< HEAD
# Mon Aug 23 14:12:33 2010
=======
# Wed Aug 25 13:31:04 2010
>>>>>>> 8a0431a3
#
CONFIG_ARM=y
CONFIG_SYS_SUPPORTS_APM_EMULATION=y
CONFIG_GENERIC_GPIO=y
CONFIG_GENERIC_TIME=y
CONFIG_GENERIC_CLOCKEVENTS=y
CONFIG_HAVE_PROC_CPU=y
CONFIG_GENERIC_HARDIRQS=y
CONFIG_STACKTRACE_SUPPORT=y
CONFIG_HAVE_LATENCYTOP_SUPPORT=y
CONFIG_LOCKDEP_SUPPORT=y
CONFIG_TRACE_IRQFLAGS_SUPPORT=y
CONFIG_HARDIRQS_SW_RESEND=y
CONFIG_GENERIC_IRQ_PROBE=y
CONFIG_RWSEM_GENERIC_SPINLOCK=y
CONFIG_GENERIC_HWEIGHT=y
CONFIG_GENERIC_CALIBRATE_DELAY=y
CONFIG_NEED_DMA_MAP_STATE=y
CONFIG_GENERIC_HARDIRQS_NO__DO_IRQ=y
CONFIG_VECTORS_BASE=0xffff0000
CONFIG_DEFCONFIG_LIST="/lib/modules/$UNAME_RELEASE/.config"
CONFIG_CONSTRUCTORS=y

#
# General setup
#
CONFIG_EXPERIMENTAL=y
CONFIG_BROKEN_ON_SMP=y
CONFIG_LOCK_KERNEL=y
CONFIG_INIT_ENV_ARG_LIMIT=32
CONFIG_LOCALVERSION=""
CONFIG_LOCALVERSION_AUTO=y
CONFIG_HAVE_KERNEL_GZIP=y
CONFIG_HAVE_KERNEL_LZO=y
CONFIG_KERNEL_GZIP=y
# CONFIG_KERNEL_BZIP2 is not set
# CONFIG_KERNEL_LZMA is not set
# CONFIG_KERNEL_LZO is not set
CONFIG_SWAP=y
CONFIG_SYSVIPC=y
CONFIG_SYSVIPC_SYSCTL=y
# CONFIG_POSIX_MQUEUE is not set
# CONFIG_BSD_PROCESS_ACCT is not set
# CONFIG_TASKSTATS is not set
# CONFIG_AUDIT is not set

#
# RCU Subsystem
#
CONFIG_TREE_RCU=y
# CONFIG_TREE_PREEMPT_RCU is not set
# CONFIG_TINY_RCU is not set
# CONFIG_RCU_TRACE is not set
CONFIG_RCU_FANOUT=32
# CONFIG_RCU_FANOUT_EXACT is not set
# CONFIG_TREE_RCU_TRACE is not set
CONFIG_IKCONFIG=y
CONFIG_IKCONFIG_PROC=y
CONFIG_LOG_BUF_SHIFT=14
# CONFIG_CGROUPS is not set
CONFIG_SYSFS_DEPRECATED=y
CONFIG_SYSFS_DEPRECATED_V2=y
# CONFIG_RELAY is not set
# CONFIG_NAMESPACES is not set
CONFIG_BLK_DEV_INITRD=y
CONFIG_INITRAMFS_SOURCE=""
CONFIG_RD_GZIP=y
# CONFIG_RD_BZIP2 is not set
# CONFIG_RD_LZMA is not set
# CONFIG_RD_LZO is not set
CONFIG_CC_OPTIMIZE_FOR_SIZE=y
CONFIG_SYSCTL=y
CONFIG_ANON_INODES=y
CONFIG_EMBEDDED=y
CONFIG_UID16=y
CONFIG_SYSCTL_SYSCALL=y
CONFIG_KALLSYMS=y
CONFIG_KALLSYMS_ALL=y
# CONFIG_KALLSYMS_EXTRA_PASS is not set
CONFIG_HOTPLUG=y
CONFIG_PRINTK=y
CONFIG_BUG=y
CONFIG_ELF_CORE=y
CONFIG_BASE_FULL=y
CONFIG_FUTEX=y
CONFIG_EPOLL=y
CONFIG_SIGNALFD=y
CONFIG_TIMERFD=y
CONFIG_EVENTFD=y
CONFIG_SHMEM=y
CONFIG_AIO=y
CONFIG_HAVE_PERF_EVENTS=y
CONFIG_PERF_USE_VMALLOC=y

#
# Kernel Performance Events And Counters
#
# CONFIG_PERF_EVENTS is not set
# CONFIG_PERF_COUNTERS is not set
CONFIG_VM_EVENT_COUNTERS=y
CONFIG_COMPAT_BRK=y
CONFIG_SLAB=y
# CONFIG_SLUB is not set
# CONFIG_SLOB is not set
# CONFIG_PROFILING is not set
CONFIG_HAVE_OPROFILE=y
# CONFIG_KPROBES is not set
CONFIG_HAVE_KPROBES=y
CONFIG_HAVE_KRETPROBES=y

#
# GCOV-based kernel profiling
#
# CONFIG_SLOW_WORK is not set
CONFIG_HAVE_GENERIC_DMA_COHERENT=y
CONFIG_SLABINFO=y
CONFIG_RT_MUTEXES=y
CONFIG_BASE_SMALL=0
CONFIG_MODULES=y
# CONFIG_MODULE_FORCE_LOAD is not set
CONFIG_MODULE_UNLOAD=y
CONFIG_MODULE_FORCE_UNLOAD=y
CONFIG_MODVERSIONS=y
# CONFIG_MODULE_SRCVERSION_ALL is not set
CONFIG_BLOCK=y
CONFIG_LBDAF=y
# CONFIG_BLK_DEV_BSG is not set
# CONFIG_BLK_DEV_INTEGRITY is not set

#
# IO Schedulers
#
CONFIG_IOSCHED_NOOP=y
CONFIG_IOSCHED_DEADLINE=y
CONFIG_IOSCHED_CFQ=y
# CONFIG_DEFAULT_DEADLINE is not set
CONFIG_DEFAULT_CFQ=y
# CONFIG_DEFAULT_NOOP is not set
CONFIG_DEFAULT_IOSCHED="cfq"
# CONFIG_INLINE_SPIN_TRYLOCK is not set
# CONFIG_INLINE_SPIN_TRYLOCK_BH is not set
# CONFIG_INLINE_SPIN_LOCK is not set
# CONFIG_INLINE_SPIN_LOCK_BH is not set
# CONFIG_INLINE_SPIN_LOCK_IRQ is not set
# CONFIG_INLINE_SPIN_LOCK_IRQSAVE is not set
# CONFIG_INLINE_SPIN_UNLOCK is not set
# CONFIG_INLINE_SPIN_UNLOCK_BH is not set
# CONFIG_INLINE_SPIN_UNLOCK_IRQ is not set
# CONFIG_INLINE_SPIN_UNLOCK_IRQRESTORE is not set
# CONFIG_INLINE_READ_TRYLOCK is not set
# CONFIG_INLINE_READ_LOCK is not set
# CONFIG_INLINE_READ_LOCK_BH is not set
# CONFIG_INLINE_READ_LOCK_IRQ is not set
# CONFIG_INLINE_READ_LOCK_IRQSAVE is not set
# CONFIG_INLINE_READ_UNLOCK is not set
# CONFIG_INLINE_READ_UNLOCK_BH is not set
# CONFIG_INLINE_READ_UNLOCK_IRQ is not set
# CONFIG_INLINE_READ_UNLOCK_IRQRESTORE is not set
# CONFIG_INLINE_WRITE_TRYLOCK is not set
# CONFIG_INLINE_WRITE_LOCK is not set
# CONFIG_INLINE_WRITE_LOCK_BH is not set
# CONFIG_INLINE_WRITE_LOCK_IRQ is not set
# CONFIG_INLINE_WRITE_LOCK_IRQSAVE is not set
# CONFIG_INLINE_WRITE_UNLOCK is not set
# CONFIG_INLINE_WRITE_UNLOCK_BH is not set
# CONFIG_INLINE_WRITE_UNLOCK_IRQ is not set
# CONFIG_INLINE_WRITE_UNLOCK_IRQRESTORE is not set
# CONFIG_MUTEX_SPIN_ON_OWNER is not set
# CONFIG_FREEZER is not set

#
# System Type
#
CONFIG_MMU=y
# CONFIG_ARCH_AAEC2000 is not set
# CONFIG_ARCH_INTEGRATOR is not set
# CONFIG_ARCH_REALVIEW is not set
# CONFIG_ARCH_VERSATILE is not set
# CONFIG_ARCH_AT91 is not set
# CONFIG_ARCH_BCMRING is not set
# CONFIG_ARCH_CLPS711X is not set
# CONFIG_ARCH_GEMINI is not set
# CONFIG_ARCH_EBSA110 is not set
# CONFIG_ARCH_EP93XX is not set
# CONFIG_ARCH_FOOTBRIDGE is not set
# CONFIG_ARCH_MXC is not set
# CONFIG_ARCH_STMP3XXX is not set
# CONFIG_ARCH_NETX is not set
# CONFIG_ARCH_H720X is not set
# CONFIG_ARCH_IOP13XX is not set
# CONFIG_ARCH_IOP32X is not set
# CONFIG_ARCH_IOP33X is not set
# CONFIG_ARCH_IXP23XX is not set
# CONFIG_ARCH_IXP2000 is not set
# CONFIG_ARCH_IXP4XX is not set
# CONFIG_ARCH_L7200 is not set
# CONFIG_ARCH_DOVE is not set
# CONFIG_ARCH_KIRKWOOD is not set
# CONFIG_ARCH_LOKI is not set
# CONFIG_ARCH_MV78XX0 is not set
# CONFIG_ARCH_ORION5X is not set
# CONFIG_ARCH_MMP is not set
# CONFIG_ARCH_KS8695 is not set
# CONFIG_ARCH_NS9XXX is not set
# CONFIG_ARCH_W90X900 is not set
# CONFIG_ARCH_NUC93X is not set
# CONFIG_ARCH_PNX4008 is not set
# CONFIG_ARCH_PXA is not set
# CONFIG_ARCH_MSM is not set
# CONFIG_ARCH_SHMOBILE is not set
# CONFIG_ARCH_RPC is not set
# CONFIG_ARCH_SA1100 is not set
# CONFIG_ARCH_S3C2410 is not set
# CONFIG_ARCH_S3C64XX is not set
# CONFIG_ARCH_S5P6440 is not set
# CONFIG_ARCH_S5P6442 is not set
# CONFIG_ARCH_S5PC1XX is not set
# CONFIG_ARCH_S5PV210 is not set
# CONFIG_ARCH_SHARK is not set
# CONFIG_ARCH_LH7A40X is not set
# CONFIG_ARCH_U300 is not set
# CONFIG_ARCH_U8500 is not set
# CONFIG_ARCH_NOMADIK is not set
# CONFIG_ARCH_DAVINCI is not set
# CONFIG_ARCH_OMAP is not set
CONFIG_ARCH_XILINX=y

#
# Xilinx Specific Options
#
# CONFIG_XILINX_TEST is not set
# CONFIG_XILINX_AMP_ON_2ND_CPU is not set

#
# Processor Type
#
CONFIG_CPU_32v6K=y
CONFIG_CPU_V7=y
CONFIG_CPU_32v7=y
CONFIG_CPU_ABRT_EV7=y
CONFIG_CPU_PABRT_V7=y
CONFIG_CPU_CACHE_V7=y
CONFIG_CPU_CACHE_VIPT=y
CONFIG_CPU_COPY_V6=y
CONFIG_CPU_TLB_V7=y
CONFIG_CPU_HAS_ASID=y
CONFIG_CPU_CP15=y
CONFIG_CPU_CP15_MMU=y

#
# Processor Features
#
CONFIG_ARM_THUMB=y
# CONFIG_ARM_THUMBEE is not set
# CONFIG_CPU_ICACHE_DISABLE is not set
# CONFIG_CPU_DCACHE_DISABLE is not set
# CONFIG_CPU_BPREDICT_DISABLE is not set
CONFIG_HAS_TLS_REG=y
CONFIG_OUTER_CACHE=y
CONFIG_OUTER_CACHE_SYNC=y
CONFIG_CACHE_L2X0=y
CONFIG_ARM_L1_CACHE_SHIFT=5
CONFIG_CPU_HAS_PMU=y
# CONFIG_ARM_ERRATA_430973 is not set
# CONFIG_ARM_ERRATA_458693 is not set
# CONFIG_ARM_ERRATA_460075 is not set
CONFIG_ARM_GIC=y

#
# Bus support
#
CONFIG_ARM_AMBA=y
CONFIG_ISA_DMA_API=y
# CONFIG_PCI_SYSCALL is not set
# CONFIG_ARCH_SUPPORTS_MSI is not set
# CONFIG_PCCARD is not set

#
# Kernel Features
#
CONFIG_TICK_ONESHOT=y
# CONFIG_NO_HZ is not set
CONFIG_HIGH_RES_TIMERS=y
CONFIG_GENERIC_CLOCKEVENTS_BUILD=y
# CONFIG_SMP is not set
CONFIG_VMSPLIT_3G=y
# CONFIG_VMSPLIT_2G is not set
# CONFIG_VMSPLIT_1G is not set
CONFIG_PAGE_OFFSET=0xC0000000
# CONFIG_PREEMPT_NONE is not set
# CONFIG_PREEMPT_VOLUNTARY is not set
CONFIG_PREEMPT=y
CONFIG_HZ=20
# CONFIG_THUMB2_KERNEL is not set
CONFIG_AEABI=y
# CONFIG_OABI_COMPAT is not set
# CONFIG_ARCH_SPARSEMEM_DEFAULT is not set
# CONFIG_ARCH_SELECT_MEMORY_MODEL is not set
# CONFIG_HIGHMEM is not set
CONFIG_SELECT_MEMORY_MODEL=y
CONFIG_FLATMEM_MANUAL=y
# CONFIG_DISCONTIGMEM_MANUAL is not set
# CONFIG_SPARSEMEM_MANUAL is not set
CONFIG_FLATMEM=y
CONFIG_FLAT_NODE_MEM_MAP=y
CONFIG_PAGEFLAGS_EXTENDED=y
CONFIG_SPLIT_PTLOCK_CPUS=4
# CONFIG_PHYS_ADDR_T_64BIT is not set
CONFIG_ZONE_DMA_FLAG=0
CONFIG_VIRT_TO_BUS=y
# CONFIG_KSM is not set
CONFIG_DEFAULT_MMAP_MIN_ADDR=4096
CONFIG_ALIGNMENT_TRAP=y
# CONFIG_UACCESS_WITH_MEMCPY is not set

#
# Boot options
#
CONFIG_ZBOOT_ROM_TEXT=0x0
CONFIG_ZBOOT_ROM_BSS=0x0
CONFIG_CMDLINE="console=ttyDF0,9600n8 root=/dev/ram rw initrd=0x00800000,16M earlyprintk mtdparts=physmap-flash.0:1M(u-boot),5M(linux),9M(user),1M(scratch),-(rootfs)"
# CONFIG_XIP_KERNEL is not set
# CONFIG_KEXEC is not set

#
# CPU Power Management
#
# CONFIG_CPU_IDLE is not set

#
# Floating point emulation
#

#
# At least one emulation must be selected
#
# CONFIG_VFP is not set

#
# Userspace binary formats
#
CONFIG_BINFMT_ELF=y
# CONFIG_CORE_DUMP_DEFAULT_ELF_HEADERS is not set
CONFIG_HAVE_AOUT=y
# CONFIG_BINFMT_AOUT is not set
# CONFIG_BINFMT_MISC is not set

#
# Power management options
#
# CONFIG_PM is not set
CONFIG_ARCH_SUSPEND_POSSIBLE=y
CONFIG_NET=y

#
# Networking options
#
# CONFIG_PACKET is not set
# CONFIG_UNIX is not set
CONFIG_XFRM=y
# CONFIG_XFRM_USER is not set
# CONFIG_XFRM_SUB_POLICY is not set
# CONFIG_XFRM_MIGRATE is not set
# CONFIG_XFRM_STATISTICS is not set
# CONFIG_NET_KEY is not set
CONFIG_INET=y
CONFIG_IP_MULTICAST=y
# CONFIG_IP_ADVANCED_ROUTER is not set
CONFIG_IP_FIB_HASH=y
CONFIG_IP_PNP=y
CONFIG_IP_PNP_DHCP=y
CONFIG_IP_PNP_BOOTP=y
CONFIG_IP_PNP_RARP=y
CONFIG_NET_IPIP=m
# CONFIG_NET_IPGRE is not set
# CONFIG_IP_MROUTE is not set
# CONFIG_ARPD is not set
# CONFIG_SYN_COOKIES is not set
# CONFIG_INET_AH is not set
# CONFIG_INET_ESP is not set
# CONFIG_INET_IPCOMP is not set
# CONFIG_INET_XFRM_TUNNEL is not set
CONFIG_INET_TUNNEL=m
CONFIG_INET_XFRM_MODE_TRANSPORT=y
CONFIG_INET_XFRM_MODE_TUNNEL=y
CONFIG_INET_XFRM_MODE_BEET=y
CONFIG_INET_LRO=y
CONFIG_INET_DIAG=y
CONFIG_INET_TCP_DIAG=y
# CONFIG_TCP_CONG_ADVANCED is not set
CONFIG_TCP_CONG_CUBIC=y
CONFIG_DEFAULT_TCP_CONG="cubic"
# CONFIG_TCP_MD5SIG is not set
CONFIG_IPV6=m
# CONFIG_IPV6_PRIVACY is not set
# CONFIG_IPV6_ROUTER_PREF is not set
# CONFIG_IPV6_OPTIMISTIC_DAD is not set
# CONFIG_INET6_AH is not set
# CONFIG_INET6_ESP is not set
# CONFIG_INET6_IPCOMP is not set
# CONFIG_IPV6_MIP6 is not set
# CONFIG_INET6_XFRM_TUNNEL is not set
# CONFIG_INET6_TUNNEL is not set
CONFIG_INET6_XFRM_MODE_TRANSPORT=m
CONFIG_INET6_XFRM_MODE_TUNNEL=m
CONFIG_INET6_XFRM_MODE_BEET=m
# CONFIG_INET6_XFRM_MODE_ROUTEOPTIMIZATION is not set
CONFIG_IPV6_SIT=m
# CONFIG_IPV6_SIT_6RD is not set
CONFIG_IPV6_NDISC_NODETYPE=y
# CONFIG_IPV6_TUNNEL is not set
# CONFIG_IPV6_MULTIPLE_TABLES is not set
# CONFIG_IPV6_MROUTE is not set
# CONFIG_NETWORK_SECMARK is not set
# CONFIG_NETFILTER is not set
# CONFIG_IP_DCCP is not set
# CONFIG_IP_SCTP is not set
# CONFIG_RDS is not set
# CONFIG_TIPC is not set
# CONFIG_ATM is not set
# CONFIG_BRIDGE is not set
# CONFIG_NET_DSA is not set
CONFIG_VLAN_8021Q=m
# CONFIG_VLAN_8021Q_GVRP is not set
# CONFIG_DECNET is not set
# CONFIG_LLC2 is not set
# CONFIG_IPX is not set
# CONFIG_ATALK is not set
# CONFIG_X25 is not set
# CONFIG_LAPB is not set
# CONFIG_ECONET is not set
# CONFIG_WAN_ROUTER is not set
# CONFIG_PHONET is not set
# CONFIG_IEEE802154 is not set
# CONFIG_NET_SCHED is not set
# CONFIG_DCB is not set

#
# Network testing
#
# CONFIG_NET_PKTGEN is not set
# CONFIG_HAMRADIO is not set
# CONFIG_CAN is not set
# CONFIG_IRDA is not set
# CONFIG_BT is not set
# CONFIG_AF_RXRPC is not set
CONFIG_WIRELESS=y
# CONFIG_CFG80211 is not set
# CONFIG_LIB80211 is not set

#
# CFG80211 needs to be enabled for MAC80211
#
# CONFIG_WIMAX is not set
# CONFIG_RFKILL is not set
# CONFIG_NET_9P is not set

#
# Device Drivers
#

#
# Generic Driver Options
#
CONFIG_UEVENT_HELPER_PATH="/sbin/hotplug"
# CONFIG_DEVTMPFS is not set
CONFIG_STANDALONE=y
CONFIG_PREVENT_FIRMWARE_BUILD=y
CONFIG_FW_LOADER=m
CONFIG_FIRMWARE_IN_KERNEL=y
CONFIG_EXTRA_FIRMWARE=""
# CONFIG_DEBUG_DRIVER is not set
# CONFIG_DEBUG_DEVRES is not set
# CONFIG_SYS_HYPERVISOR is not set
# CONFIG_CONNECTOR is not set
CONFIG_MTD=y
# CONFIG_MTD_DEBUG is not set
# CONFIG_MTD_TESTS is not set
# CONFIG_MTD_CONCAT is not set
CONFIG_MTD_PARTITIONS=y
# CONFIG_MTD_REDBOOT_PARTS is not set
CONFIG_MTD_CMDLINE_PARTS=y
# CONFIG_MTD_AFS_PARTS is not set
# CONFIG_MTD_AR7_PARTS is not set

#
# User Modules And Translation Layers
#
CONFIG_MTD_CHAR=y
CONFIG_MTD_BLKDEVS=y
CONFIG_MTD_BLOCK=y
# CONFIG_FTL is not set
# CONFIG_NFTL is not set
# CONFIG_INFTL is not set
# CONFIG_RFD_FTL is not set
# CONFIG_SSFDC is not set
# CONFIG_MTD_OOPS is not set

#
# RAM/ROM/Flash chip drivers
#
CONFIG_MTD_CFI=y
# CONFIG_MTD_JEDECPROBE is not set
CONFIG_MTD_GEN_PROBE=y
# CONFIG_MTD_CFI_ADV_OPTIONS is not set
CONFIG_MTD_MAP_BANK_WIDTH_1=y
CONFIG_MTD_MAP_BANK_WIDTH_2=y
CONFIG_MTD_MAP_BANK_WIDTH_4=y
# CONFIG_MTD_MAP_BANK_WIDTH_8 is not set
# CONFIG_MTD_MAP_BANK_WIDTH_16 is not set
# CONFIG_MTD_MAP_BANK_WIDTH_32 is not set
CONFIG_MTD_CFI_I1=y
CONFIG_MTD_CFI_I2=y
# CONFIG_MTD_CFI_I4 is not set
# CONFIG_MTD_CFI_I8 is not set
# CONFIG_MTD_CFI_INTELEXT is not set
CONFIG_MTD_CFI_AMDSTD=y
# CONFIG_MTD_CFI_STAA is not set
CONFIG_MTD_CFI_UTIL=y
# CONFIG_MTD_RAM is not set
# CONFIG_MTD_ROM is not set
# CONFIG_MTD_ABSENT is not set

#
# Mapping drivers for chip access
#
# CONFIG_MTD_COMPLEX_MAPPINGS is not set
CONFIG_MTD_PHYSMAP=y
# CONFIG_MTD_PHYSMAP_COMPAT is not set
# CONFIG_MTD_ARM_INTEGRATOR is not set
# CONFIG_MTD_PLATRAM is not set

#
# Self-contained MTD device drivers
#
# CONFIG_MTD_DATAFLASH is not set
# CONFIG_MTD_M25P80 is not set
# CONFIG_MTD_SST25L is not set
# CONFIG_MTD_SLRAM is not set
# CONFIG_MTD_PHRAM is not set
# CONFIG_MTD_MTDRAM is not set
# CONFIG_MTD_BLOCK2MTD is not set

#
# Disk-On-Chip Device Drivers
#
# CONFIG_MTD_DOC2000 is not set
# CONFIG_MTD_DOC2001 is not set
# CONFIG_MTD_DOC2001PLUS is not set
# CONFIG_MTD_NAND is not set
# CONFIG_MTD_ONENAND is not set

#
# LPDDR flash memory drivers
#
# CONFIG_MTD_LPDDR is not set

#
# UBI - Unsorted block images
#
# CONFIG_MTD_UBI is not set
# CONFIG_PARPORT is not set
CONFIG_BLK_DEV=y
# CONFIG_BLK_DEV_COW_COMMON is not set
# CONFIG_BLK_DEV_LOOP is not set

#
# DRBD disabled because PROC_FS, INET or CONNECTOR not selected
#
# CONFIG_BLK_DEV_NBD is not set
CONFIG_BLK_DEV_RAM=y
CONFIG_BLK_DEV_RAM_COUNT=16
CONFIG_BLK_DEV_RAM_SIZE=16384
# CONFIG_BLK_DEV_XIP is not set
# CONFIG_CDROM_PKTCDVD is not set
# CONFIG_ATA_OVER_ETH is not set
# CONFIG_MG_DISK is not set
CONFIG_MISC_DEVICES=y
# CONFIG_AD525X_DPOT is not set
# CONFIG_ICS932S401 is not set
# CONFIG_ENCLOSURE_SERVICES is not set
# CONFIG_ISL29003 is not set
# CONFIG_SENSORS_TSL2550 is not set
# CONFIG_DS1682 is not set
# CONFIG_TI_DAC7512 is not set
# CONFIG_C2PORT is not set

#
# EEPROM support
#
CONFIG_EEPROM_AT24=y
CONFIG_EEPROM_AT25=y
# CONFIG_EEPROM_LEGACY is not set
# CONFIG_EEPROM_MAX6875 is not set
# CONFIG_EEPROM_93CX6 is not set
CONFIG_HAVE_IDE=y
# CONFIG_IDE is not set

#
# SCSI device support
#
CONFIG_SCSI_MOD=y
# CONFIG_RAID_ATTRS is not set
# CONFIG_SCSI is not set
# CONFIG_SCSI_DMA is not set
# CONFIG_SCSI_NETLINK is not set
# CONFIG_ATA is not set
# CONFIG_MD is not set
CONFIG_NETDEVICES=y
# CONFIG_DUMMY is not set
# CONFIG_BONDING is not set
# CONFIG_MACVLAN is not set
# CONFIG_EQUALIZER is not set
# CONFIG_TUN is not set
# CONFIG_VETH is not set
CONFIG_PHYLIB=y

#
# MII PHY device drivers
#
CONFIG_MARVELL_PHY=y
# CONFIG_DAVICOM_PHY is not set
# CONFIG_QSEMI_PHY is not set
# CONFIG_LXT_PHY is not set
# CONFIG_CICADA_PHY is not set
# CONFIG_VITESSE_PHY is not set
# CONFIG_SMSC_PHY is not set
# CONFIG_BROADCOM_PHY is not set
# CONFIG_ICPLUS_PHY is not set
# CONFIG_REALTEK_PHY is not set
# CONFIG_NATIONAL_PHY is not set
# CONFIG_STE10XP is not set
# CONFIG_LSI_ET1011C_PHY is not set
# CONFIG_MICREL_PHY is not set
# CONFIG_FIXED_PHY is not set
CONFIG_MDIO_BITBANG=y
# CONFIG_MDIO_GPIO is not set
CONFIG_NET_ETHERNET=y
# CONFIG_MII is not set
# CONFIG_AX88796 is not set
# CONFIG_SMC91X is not set
# CONFIG_DM9000 is not set
# CONFIG_ENC28J60 is not set
# CONFIG_ETHOC is not set
# CONFIG_SMC911X is not set
# CONFIG_SMSC911X is not set
# CONFIG_DNET is not set
# CONFIG_IBM_NEW_EMAC_ZMII is not set
# CONFIG_IBM_NEW_EMAC_RGMII is not set
# CONFIG_IBM_NEW_EMAC_TAH is not set
# CONFIG_IBM_NEW_EMAC_EMAC4 is not set
# CONFIG_IBM_NEW_EMAC_NO_FLOW_CTRL is not set
# CONFIG_IBM_NEW_EMAC_MAL_CLR_ICINTSTAT is not set
# CONFIG_IBM_NEW_EMAC_MAL_COMMON_ERR is not set
# CONFIG_B44 is not set
# CONFIG_KS8842 is not set
# CONFIG_KS8851 is not set
# CONFIG_KS8851_MLL is not set
CONFIG_NETDEV_1000=y
CONFIG_XILINX_PSS_EMAC=y
# CONFIG_XILINX_LLTEMAC_MARVELL_88E1111_RGMII is not set
CONFIG_XILINX_LLTEMAC_MARVELL_88E1111_GMII=y
# CONFIG_XILINX_LLTEMAC_MARVELL_88E1111_MII is not set
# CONFIG_XILINX_LLTEMAC_NATIONAL_DP83865_GMII is not set
CONFIG_NETDEV_10000=y
CONFIG_WLAN=y
# CONFIG_HOSTAP is not set

#
# Enable WiMAX (Networking options) to see the WiMAX drivers
#
# CONFIG_WAN is not set
# CONFIG_PPP is not set
# CONFIG_SLIP is not set
# CONFIG_NETCONSOLE is not set
# CONFIG_NETPOLL is not set
# CONFIG_NET_POLL_CONTROLLER is not set
# CONFIG_ISDN is not set
# CONFIG_PHONE is not set

#
# Input device support
#
# CONFIG_INPUT is not set

#
# Hardware I/O ports
#
# CONFIG_SERIO is not set
# CONFIG_GAMEPORT is not set

#
# Character devices
#
# CONFIG_VT is not set
CONFIG_DEVKMEM=y
# CONFIG_SERIAL_NONSTANDARD is not set

#
# Serial drivers
#
# CONFIG_SERIAL_8250 is not set

#
# Non-8250 serial port support
#
# CONFIG_SERIAL_AMBA_PL010 is not set
# CONFIG_SERIAL_AMBA_PL011 is not set
# CONFIG_SERIAL_MAX3100 is not set
CONFIG_SERIAL_XILINX_PSS_UART=y
CONFIG_SERIAL_XILINX_PSS_UART_CONSOLE=y
CONFIG_SERIAL_CORE=y
CONFIG_SERIAL_CORE_CONSOLE=y
# CONFIG_SERIAL_TIMBERDALE is not set
CONFIG_UNIX98_PTYS=y
# CONFIG_DEVPTS_MULTIPLE_INSTANCES is not set
# CONFIG_LEGACY_PTYS is not set
# CONFIG_IPMI_HANDLER is not set
# CONFIG_HW_RANDOM is not set
# CONFIG_R3964 is not set
# CONFIG_RAW_DRIVER is not set
# CONFIG_TCG_TPM is not set
CONFIG_I2C=y
CONFIG_I2C_BOARDINFO=y
CONFIG_I2C_COMPAT=y
# CONFIG_I2C_CHARDEV is not set
CONFIG_I2C_HELPER_AUTO=y

#
# I2C Hardware Bus support
#

#
# I2C system bus drivers (mostly embedded / system-on-chip)
#
# CONFIG_I2C_GPIO is not set
# CONFIG_I2C_OCORES is not set
# CONFIG_I2C_SIMTEC is not set
CONFIG_I2C_XILINX_PSS=y
# CONFIG_I2C_XILINX is not set

#
# External I2C/SMBus adapter drivers
#
# CONFIG_I2C_PARPORT_LIGHT is not set
# CONFIG_I2C_TAOS_EVM is not set

#
# Other I2C/SMBus bus drivers
#
# CONFIG_I2C_PCA_PLATFORM is not set
# CONFIG_I2C_STUB is not set
# CONFIG_I2C_DEBUG_CORE is not set
# CONFIG_I2C_DEBUG_ALGO is not set
# CONFIG_I2C_DEBUG_BUS is not set
CONFIG_SPI=y
# CONFIG_SPI_DEBUG is not set
CONFIG_SPI_MASTER=y

#
# SPI Master Controller Drivers
#
# CONFIG_SPI_BITBANG is not set
# CONFIG_SPI_GPIO is not set
# CONFIG_SPI_PL022 is not set
# CONFIG_SPI_XILINX is not set
CONFIG_SPI_XILINX_PSS_SPI=y
# CONFIG_SPI_DESIGNWARE is not set

#
# SPI Protocol Masters
#
# CONFIG_SPI_SPIDEV is not set
# CONFIG_SPI_TLE62X0 is not set

#
# PPS support
#
# CONFIG_PPS is not set
CONFIG_ARCH_REQUIRE_GPIOLIB=y
CONFIG_GPIOLIB=y
# CONFIG_DEBUG_GPIO is not set
CONFIG_GPIO_SYSFS=y

#
# Memory mapped GPIO expanders:
#
# CONFIG_GPIO_IT8761E is not set
# CONFIG_GPIO_PL061 is not set
CONFIG_GPIO_XILINX_PSS=y

#
# I2C GPIO expanders:
#
# CONFIG_GPIO_MAX7300 is not set
# CONFIG_GPIO_MAX732X is not set
# CONFIG_GPIO_PCA953X is not set
# CONFIG_GPIO_PCF857X is not set
# CONFIG_GPIO_ADP5588 is not set

#
# PCI GPIO expanders:
#

#
# SPI GPIO expanders:
#
# CONFIG_GPIO_MAX7301 is not set
# CONFIG_GPIO_MCP23S08 is not set
# CONFIG_GPIO_MC33880 is not set

#
# AC97 GPIO expanders:
#
# CONFIG_W1 is not set
# CONFIG_POWER_SUPPLY is not set
# CONFIG_HWMON is not set
# CONFIG_THERMAL is not set
CONFIG_WATCHDOG=y
# CONFIG_WATCHDOG_NOWAYOUT is not set

#
# Watchdog Device Drivers
#
# CONFIG_SOFT_WATCHDOG is not set
CONFIG_XILINX_PSS_WATCHDOG=y
# CONFIG_XILINX_A9_WATCHDOG is not set
# CONFIG_MAX63XX_WATCHDOG is not set
CONFIG_SSB_POSSIBLE=y

#
# Sonics Silicon Backplane
#
# CONFIG_SSB is not set

#
# Multifunction device drivers
#
# CONFIG_MFD_CORE is not set
# CONFIG_MFD_88PM860X is not set
# CONFIG_MFD_SM501 is not set
# CONFIG_MFD_ASIC3 is not set
# CONFIG_HTC_EGPIO is not set
# CONFIG_HTC_PASIC3 is not set
# CONFIG_HTC_I2CPLD is not set
# CONFIG_TPS65010 is not set
# CONFIG_TWL4030_CORE is not set
# CONFIG_MFD_TMIO is not set
# CONFIG_MFD_TC6393XB is not set
# CONFIG_PMIC_DA903X is not set
# CONFIG_PMIC_ADP5520 is not set
# CONFIG_MFD_MAX8925 is not set
# CONFIG_MFD_WM8400 is not set
# CONFIG_MFD_WM831X is not set
# CONFIG_MFD_WM8350_I2C is not set
# CONFIG_MFD_WM8994 is not set
# CONFIG_MFD_PCF50633 is not set
# CONFIG_MFD_MC13783 is not set
# CONFIG_AB3100_CORE is not set
# CONFIG_EZX_PCAP is not set
# CONFIG_AB4500_CORE is not set
# CONFIG_REGULATOR is not set
# CONFIG_MEDIA_SUPPORT is not set

#
# Graphics support
#
# CONFIG_VGASTATE is not set
# CONFIG_VIDEO_OUTPUT_CONTROL is not set
# CONFIG_FB is not set
# CONFIG_BACKLIGHT_LCD_SUPPORT is not set

#
# Display device support
#
# CONFIG_DISPLAY_SUPPORT is not set
# CONFIG_SOUND is not set
# CONFIG_USB_SUPPORT is not set
# CONFIG_MMC is not set
# CONFIG_MEMSTICK is not set
# CONFIG_NEW_LEDS is not set
# CONFIG_ACCESSIBILITY is not set
CONFIG_RTC_LIB=y
# CONFIG_RTC_CLASS is not set
# CONFIG_DMADEVICES is not set
# CONFIG_AUXDISPLAY is not set
# CONFIG_UIO is not set

#
# TI VLYNQ
#
# CONFIG_STAGING is not set

#
# File systems
#
CONFIG_EXT2_FS=y
# CONFIG_EXT2_FS_XATTR is not set
# CONFIG_EXT2_FS_XIP is not set
# CONFIG_EXT3_FS is not set
# CONFIG_EXT4_FS is not set
# CONFIG_REISERFS_FS is not set
# CONFIG_JFS_FS is not set
# CONFIG_FS_POSIX_ACL is not set
# CONFIG_XFS_FS is not set
# CONFIG_GFS2_FS is not set
# CONFIG_OCFS2_FS is not set
# CONFIG_BTRFS_FS is not set
# CONFIG_NILFS2_FS is not set
CONFIG_FILE_LOCKING=y
CONFIG_FSNOTIFY=y
# CONFIG_DNOTIFY is not set
CONFIG_INOTIFY=y
CONFIG_INOTIFY_USER=y
# CONFIG_QUOTA is not set
# CONFIG_AUTOFS_FS is not set
# CONFIG_AUTOFS4_FS is not set
# CONFIG_FUSE_FS is not set

#
# Caches
#
# CONFIG_FSCACHE is not set

#
# CD-ROM/DVD Filesystems
#
# CONFIG_ISO9660_FS is not set
# CONFIG_UDF_FS is not set

#
# DOS/FAT/NT Filesystems
#
# CONFIG_MSDOS_FS is not set
# CONFIG_VFAT_FS is not set
# CONFIG_NTFS_FS is not set

#
# Pseudo filesystems
#
CONFIG_PROC_FS=y
CONFIG_PROC_SYSCTL=y
CONFIG_PROC_PAGE_MONITOR=y
CONFIG_SYSFS=y
CONFIG_TMPFS=y
# CONFIG_TMPFS_POSIX_ACL is not set
# CONFIG_HUGETLB_PAGE is not set
# CONFIG_CONFIGFS_FS is not set
CONFIG_MISC_FILESYSTEMS=y
# CONFIG_ADFS_FS is not set
# CONFIG_AFFS_FS is not set
# CONFIG_HFS_FS is not set
# CONFIG_HFSPLUS_FS is not set
# CONFIG_BEFS_FS is not set
# CONFIG_BFS_FS is not set
# CONFIG_EFS_FS is not set
CONFIG_JFFS2_FS=y
CONFIG_JFFS2_FS_DEBUG=0
CONFIG_JFFS2_FS_WRITEBUFFER=y
# CONFIG_JFFS2_FS_WBUF_VERIFY is not set
CONFIG_JFFS2_SUMMARY=y
# CONFIG_JFFS2_FS_XATTR is not set
# CONFIG_JFFS2_COMPRESSION_OPTIONS is not set
CONFIG_JFFS2_ZLIB=y
# CONFIG_JFFS2_LZO is not set
CONFIG_JFFS2_RTIME=y
# CONFIG_JFFS2_RUBIN is not set
# CONFIG_LOGFS is not set
# CONFIG_CRAMFS is not set
# CONFIG_SQUASHFS is not set
# CONFIG_VXFS_FS is not set
# CONFIG_MINIX_FS is not set
# CONFIG_OMFS_FS is not set
# CONFIG_HPFS_FS is not set
# CONFIG_QNX4FS_FS is not set
# CONFIG_ROMFS_FS is not set
# CONFIG_SYSV_FS is not set
# CONFIG_UFS_FS is not set
CONFIG_NETWORK_FILESYSTEMS=y
CONFIG_NFS_FS=y
CONFIG_NFS_V3=y
# CONFIG_NFS_V3_ACL is not set
# CONFIG_NFS_V4 is not set
CONFIG_ROOT_NFS=y
# CONFIG_NFSD is not set
CONFIG_LOCKD=y
CONFIG_LOCKD_V4=y
CONFIG_NFS_COMMON=y
CONFIG_SUNRPC=y
# CONFIG_RPCSEC_GSS_KRB5 is not set
# CONFIG_RPCSEC_GSS_SPKM3 is not set
# CONFIG_SMB_FS is not set
# CONFIG_CEPH_FS is not set
# CONFIG_CIFS is not set
# CONFIG_NCP_FS is not set
# CONFIG_CODA_FS is not set
# CONFIG_AFS_FS is not set

#
# Partition Types
#
# CONFIG_PARTITION_ADVANCED is not set
CONFIG_MSDOS_PARTITION=y
# CONFIG_NLS is not set
# CONFIG_DLM is not set

#
# Kernel hacking
#
# CONFIG_PRINTK_TIME is not set
# CONFIG_ENABLE_WARN_DEPRECATED is not set
# CONFIG_ENABLE_MUST_CHECK is not set
CONFIG_FRAME_WARN=1024
# CONFIG_MAGIC_SYSRQ is not set
# CONFIG_STRIP_ASM_SYMS is not set
# CONFIG_UNUSED_SYMBOLS is not set
# CONFIG_DEBUG_FS is not set
# CONFIG_HEADERS_CHECK is not set
CONFIG_DEBUG_KERNEL=y
# CONFIG_DEBUG_SHIRQ is not set
CONFIG_DETECT_SOFTLOCKUP=y
# CONFIG_BOOTPARAM_SOFTLOCKUP_PANIC is not set
CONFIG_BOOTPARAM_SOFTLOCKUP_PANIC_VALUE=0
CONFIG_DETECT_HUNG_TASK=y
# CONFIG_BOOTPARAM_HUNG_TASK_PANIC is not set
CONFIG_BOOTPARAM_HUNG_TASK_PANIC_VALUE=0
# CONFIG_SCHED_DEBUG is not set
# CONFIG_SCHEDSTATS is not set
# CONFIG_TIMER_STATS is not set
# CONFIG_DEBUG_OBJECTS is not set
# CONFIG_DEBUG_SLAB is not set
# CONFIG_DEBUG_KMEMLEAK is not set
CONFIG_DEBUG_PREEMPT=y
# CONFIG_DEBUG_RT_MUTEXES is not set
# CONFIG_RT_MUTEX_TESTER is not set
# CONFIG_DEBUG_SPINLOCK is not set
# CONFIG_DEBUG_MUTEXES is not set
# CONFIG_DEBUG_LOCK_ALLOC is not set
# CONFIG_PROVE_LOCKING is not set
# CONFIG_LOCK_STAT is not set
CONFIG_DEBUG_SPINLOCK_SLEEP=y
# CONFIG_DEBUG_LOCKING_API_SELFTESTS is not set
# CONFIG_DEBUG_KOBJECT is not set
# CONFIG_DEBUG_BUGVERBOSE is not set
# CONFIG_DEBUG_INFO is not set
# CONFIG_DEBUG_VM is not set
# CONFIG_DEBUG_WRITECOUNT is not set
# CONFIG_DEBUG_MEMORY_INIT is not set
# CONFIG_DEBUG_LIST is not set
# CONFIG_DEBUG_SG is not set
# CONFIG_DEBUG_NOTIFIERS is not set
# CONFIG_DEBUG_CREDENTIALS is not set
# CONFIG_BOOT_PRINTK_DELAY is not set
# CONFIG_RCU_TORTURE_TEST is not set
# CONFIG_RCU_CPU_STALL_DETECTOR is not set
# CONFIG_BACKTRACE_SELF_TEST is not set
# CONFIG_DEBUG_BLOCK_EXT_DEVT is not set
# CONFIG_DEBUG_FORCE_WEAK_PER_CPU is not set
# CONFIG_FAULT_INJECTION is not set
# CONFIG_LATENCYTOP is not set
CONFIG_SYSCTL_SYSCALL_CHECK=y
# CONFIG_PAGE_POISONING is not set
CONFIG_HAVE_FUNCTION_TRACER=y
CONFIG_TRACING_SUPPORT=y
CONFIG_FTRACE=y
# CONFIG_FUNCTION_TRACER is not set
# CONFIG_IRQSOFF_TRACER is not set
# CONFIG_PREEMPT_TRACER is not set
# CONFIG_SCHED_TRACER is not set
# CONFIG_ENABLE_DEFAULT_TRACERS is not set
# CONFIG_BOOT_TRACER is not set
CONFIG_BRANCH_PROFILE_NONE=y
# CONFIG_PROFILE_ANNOTATED_BRANCHES is not set
# CONFIG_PROFILE_ALL_BRANCHES is not set
# CONFIG_STACK_TRACER is not set
# CONFIG_KMEMTRACE is not set
# CONFIG_WORKQUEUE_TRACER is not set
# CONFIG_BLK_DEV_IO_TRACE is not set
# CONFIG_SAMPLES is not set
CONFIG_HAVE_ARCH_KGDB=y
# CONFIG_KGDB is not set
CONFIG_ARM_UNWIND=y
# CONFIG_DEBUG_USER is not set
CONFIG_DEBUG_ERRORS=y
# CONFIG_DEBUG_STACK_USAGE is not set
CONFIG_DEBUG_LL=y
CONFIG_EARLY_PRINTK=y
# CONFIG_DEBUG_ICEDCC is not set
# CONFIG_OC_ETM is not set

#
# Security options
#
# CONFIG_KEYS is not set
# CONFIG_SECURITY is not set
# CONFIG_SECURITYFS is not set
# CONFIG_DEFAULT_SECURITY_SELINUX is not set
# CONFIG_DEFAULT_SECURITY_SMACK is not set
# CONFIG_DEFAULT_SECURITY_TOMOYO is not set
CONFIG_DEFAULT_SECURITY_DAC=y
CONFIG_DEFAULT_SECURITY=""
CONFIG_CRYPTO=y

#
# Crypto core or helper
#
# CONFIG_CRYPTO_FIPS is not set
CONFIG_CRYPTO_ALGAPI=m
CONFIG_CRYPTO_ALGAPI2=m
CONFIG_CRYPTO_RNG=m
CONFIG_CRYPTO_RNG2=m
# CONFIG_CRYPTO_MANAGER is not set
# CONFIG_CRYPTO_MANAGER2 is not set
# CONFIG_CRYPTO_GF128MUL is not set
# CONFIG_CRYPTO_NULL is not set
# CONFIG_CRYPTO_CRYPTD is not set
# CONFIG_CRYPTO_AUTHENC is not set
# CONFIG_CRYPTO_TEST is not set

#
# Authenticated Encryption with Associated Data
#
# CONFIG_CRYPTO_CCM is not set
# CONFIG_CRYPTO_GCM is not set
# CONFIG_CRYPTO_SEQIV is not set

#
# Block modes
#
# CONFIG_CRYPTO_CBC is not set
# CONFIG_CRYPTO_CTR is not set
# CONFIG_CRYPTO_CTS is not set
# CONFIG_CRYPTO_ECB is not set
# CONFIG_CRYPTO_LRW is not set
# CONFIG_CRYPTO_PCBC is not set
# CONFIG_CRYPTO_XTS is not set

#
# Hash modes
#
# CONFIG_CRYPTO_HMAC is not set
# CONFIG_CRYPTO_XCBC is not set
# CONFIG_CRYPTO_VMAC is not set

#
# Digest
#
# CONFIG_CRYPTO_CRC32C is not set
# CONFIG_CRYPTO_GHASH is not set
# CONFIG_CRYPTO_MD4 is not set
# CONFIG_CRYPTO_MD5 is not set
# CONFIG_CRYPTO_MICHAEL_MIC is not set
# CONFIG_CRYPTO_RMD128 is not set
# CONFIG_CRYPTO_RMD160 is not set
# CONFIG_CRYPTO_RMD256 is not set
# CONFIG_CRYPTO_RMD320 is not set
# CONFIG_CRYPTO_SHA1 is not set
# CONFIG_CRYPTO_SHA256 is not set
# CONFIG_CRYPTO_SHA512 is not set
# CONFIG_CRYPTO_TGR192 is not set
# CONFIG_CRYPTO_WP512 is not set

#
# Ciphers
#
CONFIG_CRYPTO_AES=m
# CONFIG_CRYPTO_ANUBIS is not set
# CONFIG_CRYPTO_ARC4 is not set
# CONFIG_CRYPTO_BLOWFISH is not set
# CONFIG_CRYPTO_CAMELLIA is not set
# CONFIG_CRYPTO_CAST5 is not set
# CONFIG_CRYPTO_CAST6 is not set
# CONFIG_CRYPTO_DES is not set
# CONFIG_CRYPTO_FCRYPT is not set
# CONFIG_CRYPTO_KHAZAD is not set
# CONFIG_CRYPTO_SALSA20 is not set
# CONFIG_CRYPTO_SEED is not set
# CONFIG_CRYPTO_SERPENT is not set
# CONFIG_CRYPTO_TEA is not set
# CONFIG_CRYPTO_TWOFISH is not set

#
# Compression
#
# CONFIG_CRYPTO_DEFLATE is not set
# CONFIG_CRYPTO_ZLIB is not set
# CONFIG_CRYPTO_LZO is not set

#
# Random Number Generation
#
CONFIG_CRYPTO_ANSI_CPRNG=m
CONFIG_CRYPTO_HW=y
# CONFIG_BINARY_PRINTF is not set

#
# Library routines
#
CONFIG_BITREVERSE=y
CONFIG_GENERIC_FIND_LAST_BIT=y
# CONFIG_CRC_CCITT is not set
# CONFIG_CRC16 is not set
# CONFIG_CRC_T10DIF is not set
# CONFIG_CRC_ITU_T is not set
CONFIG_CRC32=y
# CONFIG_CRC7 is not set
# CONFIG_LIBCRC32C is not set
CONFIG_ZLIB_INFLATE=y
CONFIG_ZLIB_DEFLATE=y
CONFIG_DECOMPRESS_GZIP=y
CONFIG_HAS_IOMEM=y
CONFIG_HAS_IOPORT=y
CONFIG_HAS_DMA=y
CONFIG_NLATTR=y<|MERGE_RESOLUTION|>--- conflicted
+++ resolved
@@ -1,11 +1,7 @@
 #
 # Automatically generated make config: don't edit
 # Linux kernel version: 2.6.34
-<<<<<<< HEAD
-# Mon Aug 23 14:12:33 2010
-=======
 # Wed Aug 25 13:31:04 2010
->>>>>>> 8a0431a3
 #
 CONFIG_ARM=y
 CONFIG_SYS_SUPPORTS_APM_EMULATION=y
