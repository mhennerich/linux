/*
 * Copyright 2004 James Cleverdon, IBM.
 * Subject to the GNU Public License, v.2
 *
 * Flat APIC subarch code.
 *
 * Hacked for x86-64 by James Cleverdon from i386 architecture code by
 * Martin Bligh, Andi Kleen, James Bottomley, John Stultz, and
 * James Cleverdon.
 */
#include <linux/errno.h>
#include <linux/threads.h>
#include <linux/cpumask.h>
#include <linux/string.h>
#include <linux/kernel.h>
#include <linux/ctype.h>
#include <linux/hardirq.h>
#include <linux/export.h>
#include <asm/smp.h>
#include <asm/apic.h>
#include <asm/ipi.h>
#include <asm/jailhouse_para.h>

#include <linux/acpi.h>

static struct apic apic_physflat;
static struct apic apic_flat;

struct apic *apic __ro_after_init = &apic_flat;
EXPORT_SYMBOL_GPL(apic);

static int flat_acpi_madt_oem_check(char *oem_id, char *oem_table_id)
{
	return 1;
}

/*
 * Set up the logical destination ID.
 *
 * Intel recommends to set DFR, LDR and TPR before enabling
 * an APIC.  See e.g. "AP-388 82489DX User's Manual" (Intel
 * document number 292116).  So here it goes...
 */
void flat_init_apic_ldr(void)
{
	unsigned long val;
	unsigned long num, id;

	num = smp_processor_id();
	id = 1UL << num;
	apic_write(APIC_DFR, APIC_DFR_FLAT);
	val = apic_read(APIC_LDR) & ~APIC_LDR_MASK;
	val |= SET_APIC_LOGICAL_ID(id);
	apic_write(APIC_LDR, val);
}

static void _flat_send_IPI_mask(unsigned long mask, int vector)
{
	unsigned long flags;

	local_irq_save(flags);
	__default_send_IPI_dest_field(mask, vector, apic->dest_logical);
	local_irq_restore(flags);
}

static void flat_send_IPI_mask(const struct cpumask *cpumask, int vector)
{
	unsigned long mask = cpumask_bits(cpumask)[0];

	_flat_send_IPI_mask(mask, vector);
}

static void
flat_send_IPI_mask_allbutself(const struct cpumask *cpumask, int vector)
{
	unsigned long mask = cpumask_bits(cpumask)[0];
	int cpu = smp_processor_id();

	if (cpu < BITS_PER_LONG)
		clear_bit(cpu, &mask);

	_flat_send_IPI_mask(mask, vector);
}

static void flat_send_IPI_allbutself(int vector)
{
	int cpu = smp_processor_id();

	if (IS_ENABLED(CONFIG_HOTPLUG_CPU) || vector == NMI_VECTOR) {
		if (!cpumask_equal(cpu_online_mask, cpumask_of(cpu))) {
			unsigned long mask = cpumask_bits(cpu_online_mask)[0];

			if (cpu < BITS_PER_LONG)
				clear_bit(cpu, &mask);

			_flat_send_IPI_mask(mask, vector);
		}
	} else if (num_online_cpus() > 1) {
		__default_send_IPI_shortcut(APIC_DEST_ALLBUT,
					    vector, apic->dest_logical);
	}
}

static void flat_send_IPI_all(int vector)
{
	if (vector == NMI_VECTOR) {
		flat_send_IPI_mask(cpu_online_mask, vector);
	} else {
		__default_send_IPI_shortcut(APIC_DEST_ALLINC,
					    vector, apic->dest_logical);
	}
}

static unsigned int flat_get_apic_id(unsigned long x)
{
	return (x >> 24) & 0xFF;
}

static u32 set_apic_id(unsigned int id)
{
	return (id & 0xFF) << 24;
}

static unsigned int read_xapic_id(void)
{
	return flat_get_apic_id(apic_read(APIC_ID));
}

static int flat_apic_id_registered(void)
{
	return physid_isset(read_xapic_id(), phys_cpu_present_map);
}

static int flat_phys_pkg_id(int initial_apic_id, int index_msb)
{
	return initial_apic_id >> index_msb;
}

static int flat_probe(void)
{
	return 1;
}

static struct apic apic_flat __ro_after_init = {
	.name				= "flat",
	.probe				= flat_probe,
	.acpi_madt_oem_check		= flat_acpi_madt_oem_check,
	.apic_id_valid			= default_apic_id_valid,
	.apic_id_registered		= flat_apic_id_registered,

	.irq_delivery_mode		= dest_Fixed,
	.irq_dest_mode			= 1, /* logical */

	.disable_esr			= 0,
	.dest_logical			= APIC_DEST_LOGICAL,
	.check_apicid_used		= NULL,

	.init_apic_ldr			= flat_init_apic_ldr,

	.ioapic_phys_id_map		= NULL,
	.setup_apic_routing		= NULL,
	.cpu_present_to_apicid		= default_cpu_present_to_apicid,
	.apicid_to_cpu_present		= NULL,
	.check_phys_apicid_present	= default_check_phys_apicid_present,
	.phys_pkg_id			= flat_phys_pkg_id,

	.get_apic_id			= flat_get_apic_id,
	.set_apic_id			= set_apic_id,

	.calc_dest_apicid		= apic_flat_calc_apicid,

	.send_IPI			= default_send_IPI_single,
	.send_IPI_mask			= flat_send_IPI_mask,
	.send_IPI_mask_allbutself	= flat_send_IPI_mask_allbutself,
	.send_IPI_allbutself		= flat_send_IPI_allbutself,
	.send_IPI_all			= flat_send_IPI_all,
	.send_IPI_self			= apic_send_IPI_self,

	.inquire_remote_apic		= default_inquire_remote_apic,

	.read				= native_apic_mem_read,
	.write				= native_apic_mem_write,
	.eoi_write			= native_apic_mem_write,
	.icr_read			= native_apic_icr_read,
	.icr_write			= native_apic_icr_write,
	.wait_icr_idle			= native_apic_wait_icr_idle,
	.safe_wait_icr_idle		= native_safe_apic_wait_icr_idle,
};

/*
 * Physflat mode is used when there are more than 8 CPUs on a system.
 * We cannot use logical delivery in this case because the mask
 * overflows, so use physical mode.
 */
static int physflat_acpi_madt_oem_check(char *oem_id, char *oem_table_id)
{
#ifdef CONFIG_ACPI
	/*
	 * Quirk: some x86_64 machines can only use physical APIC mode
	 * regardless of how many processors are present (x86_64 ES7000
	 * is an example).
	 */
	if (acpi_gbl_FADT.header.revision >= FADT2_REVISION_ID &&
		(acpi_gbl_FADT.flags & ACPI_FADT_APIC_PHYSICAL)) {
		printk(KERN_DEBUG "system APIC only can use physical flat");
		return 1;
	}

	if (!strncmp(oem_id, "IBM", 3) && !strncmp(oem_table_id, "EXA", 3)) {
		printk(KERN_DEBUG "IBM Summit detected, will use apic physical");
		return 1;
	}
#endif

	return 0;
}

static void physflat_init_apic_ldr(void)
{
	/*
	 * LDR and DFR are not involved in physflat mode, rather:
	 * "In physical destination mode, the destination processor is
	 * specified by its local APIC ID [...]." (Intel SDM, 10.6.2.1)
	 */
}

static void physflat_send_IPI_allbutself(int vector)
{
	default_send_IPI_mask_allbutself_phys(cpu_online_mask, vector);
}

static void physflat_send_IPI_all(int vector)
{
	default_send_IPI_mask_sequence_phys(cpu_online_mask, vector);
}

static int physflat_probe(void)
{
	if (apic == &apic_physflat || num_possible_cpus() > 8 ||
	    jailhouse_paravirt())
		return 1;

	return 0;
}

static struct apic apic_physflat __ro_after_init = {

	.name				= "physical flat",
	.probe				= physflat_probe,
	.acpi_madt_oem_check		= physflat_acpi_madt_oem_check,
	.apic_id_valid			= default_apic_id_valid,
	.apic_id_registered		= flat_apic_id_registered,

	.irq_delivery_mode		= dest_Fixed,
	.irq_dest_mode			= 0, /* physical */

	.disable_esr			= 0,
	.dest_logical			= 0,
	.check_apicid_used		= NULL,

<<<<<<< HEAD
	/* not needed, but shouldn't hurt: */
	.init_apic_ldr			= flat_init_apic_ldr,
=======
	.init_apic_ldr			= physflat_init_apic_ldr,
>>>>>>> 661e50bc

	.ioapic_phys_id_map		= NULL,
	.setup_apic_routing		= NULL,
	.cpu_present_to_apicid		= default_cpu_present_to_apicid,
	.apicid_to_cpu_present		= NULL,
	.check_phys_apicid_present	= default_check_phys_apicid_present,
	.phys_pkg_id			= flat_phys_pkg_id,

	.get_apic_id			= flat_get_apic_id,
	.set_apic_id			= set_apic_id,

	.calc_dest_apicid		= apic_default_calc_apicid,

	.send_IPI			= default_send_IPI_single_phys,
	.send_IPI_mask			= default_send_IPI_mask_sequence_phys,
	.send_IPI_mask_allbutself	= default_send_IPI_mask_allbutself_phys,
	.send_IPI_allbutself		= physflat_send_IPI_allbutself,
	.send_IPI_all			= physflat_send_IPI_all,
	.send_IPI_self			= apic_send_IPI_self,

	.inquire_remote_apic		= default_inquire_remote_apic,

	.read				= native_apic_mem_read,
	.write				= native_apic_mem_write,
	.eoi_write			= native_apic_mem_write,
	.icr_read			= native_apic_icr_read,
	.icr_write			= native_apic_icr_write,
	.wait_icr_idle			= native_apic_wait_icr_idle,
	.safe_wait_icr_idle		= native_safe_apic_wait_icr_idle,
};

/*
 * We need to check for physflat first, so this order is important.
 */
apic_drivers(apic_physflat, apic_flat);<|MERGE_RESOLUTION|>--- conflicted
+++ resolved
@@ -258,12 +258,7 @@
 	.dest_logical			= 0,
 	.check_apicid_used		= NULL,
 
-<<<<<<< HEAD
-	/* not needed, but shouldn't hurt: */
-	.init_apic_ldr			= flat_init_apic_ldr,
-=======
 	.init_apic_ldr			= physflat_init_apic_ldr,
->>>>>>> 661e50bc
 
 	.ioapic_phys_id_map		= NULL,
 	.setup_apic_routing		= NULL,
