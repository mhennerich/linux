/*
 * SS1000/SC2000 interrupt handling.
 *
 *  Copyright (C) 1997,1998 Jakub Jelinek (jj@sunsite.mff.cuni.cz)
 *  Heavily based on arch/sparc/kernel/irq.c.
 */

#include <linux/kernel_stat.h>
#include <linux/seq_file.h>

#include <asm/timer.h>
#include <asm/traps.h>
#include <asm/irq.h>
#include <asm/io.h>
#include <asm/sbi.h>
#include <asm/cacheflush.h>
<<<<<<< HEAD
=======
#include <asm/setup.h>
>>>>>>> d762f438

#include "kernel.h"
#include "irq.h"

/* Sun4d interrupts fall roughly into two categories.  SBUS and
 * cpu local.  CPU local interrupts cover the timer interrupts
 * and whatnot, and we encode those as normal PILs between
 * 0 and 15.
<<<<<<< HEAD
 *
 * SBUS interrupts are encoded integers including the board number
 * (plus one), the SBUS level, and the SBUS slot number.  Sun4D
 * IRQ dispatch is done by:
 *
 * 1) Reading the BW local interrupt table in order to get the bus
 *    interrupt mask.
 *
 *    This table is indexed by SBUS interrupt level which can be
 *    derived from the PIL we got interrupted on.
 *
 * 2) For each bus showing interrupt pending from #1, read the
 *    SBI interrupt state register.  This will indicate which slots
 *    have interrupts pending for that SBUS interrupt level.
 */
=======
 * SBUS interrupts are encodes as a combination of board, level and slot.
 */

struct sun4d_handler_data {
	unsigned int cpuid;    /* target cpu */
	unsigned int real_irq; /* interrupt level */
};


static unsigned int sun4d_encode_irq(int board, int lvl, int slot)
{
	return (board + 1) << 5 | (lvl << 2) | slot;
}
>>>>>>> d762f438

struct sun4d_timer_regs {
	u32	l10_timer_limit;
	u32	l10_cur_countx;
	u32	l10_limit_noclear;
	u32	ctrl;
	u32	l10_cur_count;
};

static struct sun4d_timer_regs __iomem *sun4d_timers;

<<<<<<< HEAD
#define TIMER_IRQ	10

#define MAX_STATIC_ALLOC	4
static unsigned char sbus_tid[32];

static struct irqaction *irq_action[NR_IRQS];

static struct sbus_action {
	struct irqaction *action;
	/* For SMP this needs to be extended */
} *sbus_actions;
=======
#define SUN4D_TIMER_IRQ        10

/* Specify which cpu handle interrupts from which board.
 * Index is board - value is cpu.
 */
static unsigned char board_to_cpu[32];
>>>>>>> d762f438

static int pil_to_sbus[] = {
	0,
	0,
	1,
	2,
	0,
	3,
	0,
	4,
	0,
	5,
	0,
	6,
	0,
	7,
	0,
	0,
};

<<<<<<< HEAD
static int sbus_to_pil[] = {
	0,
	2,
	3,
	5,
	7,
	9,
	11,
	13,
};

static int nsbi;

=======
>>>>>>> d762f438
/* Exported for sun4d_smp.c */
DEFINE_SPINLOCK(sun4d_imsk_lock);

/* SBUS interrupts are encoded integers including the board number
 * (plus one), the SBUS level, and the SBUS slot number.  Sun4D
 * IRQ dispatch is done by:
 *
 * 1) Reading the BW local interrupt table in order to get the bus
 *    interrupt mask.
 *
 *    This table is indexed by SBUS interrupt level which can be
 *    derived from the PIL we got interrupted on.
 *
 * 2) For each bus showing interrupt pending from #1, read the
 *    SBI interrupt state register.  This will indicate which slots
 *    have interrupts pending for that SBUS interrupt level.
 *
 * 3) Call the genreric IRQ support.
 */
static void sun4d_sbus_handler_irq(int sbusl)
{
<<<<<<< HEAD
	int i = *(loff_t *) v, j = 0, k = 0, sbusl;
	struct irqaction *action;
	unsigned long flags;
#ifdef CONFIG_SMP
	int x;
#endif

	spin_lock_irqsave(&irq_action_lock, flags);
	if (i < NR_IRQS) {
		sbusl = pil_to_sbus[i];
		if (!sbusl) {
			action = *(i + irq_action);
			if (!action)
				goto out_unlock;
		} else {
			for (j = 0; j < nsbi; j++) {
				for (k = 0; k < 4; k++)
					action = sbus_actions[(j << 5) + (sbusl << 2) + k].action;
					if (action)
						goto found_it;
			}
			goto out_unlock;
		}
found_it:	seq_printf(p, "%3d: ", i);
#ifndef CONFIG_SMP
		seq_printf(p, "%10u ", kstat_irqs(i));
#else
		for_each_online_cpu(x)
			seq_printf(p, "%10u ",
			       kstat_cpu(cpu_logical_map(x)).irqs[i]);
#endif
		seq_printf(p, "%c %s",
			(action->flags & IRQF_DISABLED) ? '+' : ' ',
			action->name);
		action = action->next;
		for (;;) {
			for (; action; action = action->next) {
				seq_printf(p, ",%s %s",
					(action->flags & IRQF_DISABLED) ? " +" : "",
					action->name);
			}
			if (!sbusl)
				break;
			k++;
			if (k < 4) {
				action = sbus_actions[(j << 5) + (sbusl << 2) + k].action;
			} else {
				j++;
				if (j == nsbi)
					break;
				k = 0;
				action = sbus_actions[(j << 5) + (sbusl << 2)].action;
=======
	unsigned int bus_mask;
	unsigned int sbino, slot;
	unsigned int sbil;

	bus_mask = bw_get_intr_mask(sbusl) & 0x3ffff;
	bw_clear_intr_mask(sbusl, bus_mask);

	sbil = (sbusl << 2);
	/* Loop for each pending SBI */
	for (sbino = 0; bus_mask; sbino++) {
		unsigned int idx, mask;

		bus_mask >>= 1;
		if (!(bus_mask & 1))
			continue;
		/* XXX This seems to ACK the irq twice.  acquire_sbi()
		 * XXX uses swap, therefore this writes 0xf << sbil,
		 * XXX then later release_sbi() will write the individual
		 * XXX bits which were set again.
		 */
		mask = acquire_sbi(SBI2DEVID(sbino), 0xf << sbil);
		mask &= (0xf << sbil);

		/* Loop for each pending SBI slot */
		idx = 0;
		slot = (1 << sbil);
		while (mask != 0) {
			unsigned int pil;
			struct irq_bucket *p;

			idx++;
			slot <<= 1;
			if (!(mask & slot))
				continue;

			mask &= ~slot;
			pil = sun4d_encode_irq(sbino, sbil, idx);

			p = irq_map[pil];
			while (p) {
				struct irq_bucket *next;

				next = p->next;
				generic_handle_irq(p->irq);
				p = next;
>>>>>>> d762f438
			}
			release_sbi(SBI2DEVID(sbino), slot);
		}
	}
}

<<<<<<< HEAD
void sun4d_free_irq(unsigned int irq, void *dev_id)
{
	struct irqaction *action, **actionp;
	struct irqaction *tmp = NULL;
	unsigned long flags;

	spin_lock_irqsave(&irq_action_lock, flags);
	if (irq < 15)
		actionp = irq + irq_action;
	else
		actionp = &(sbus_actions[irq - (1 << 5)].action);
	action = *actionp;
	if (!action) {
		printk(KERN_ERR "Trying to free free IRQ%d\n", irq);
		goto out_unlock;
	}
	if (dev_id) {
		for (; action; action = action->next) {
			if (action->dev_id == dev_id)
				break;
			tmp = action;
		}
		if (!action) {
			printk(KERN_ERR "Trying to free free shared IRQ%d\n",
			       irq);
			goto out_unlock;
		}
	} else if (action->flags & IRQF_SHARED) {
		printk(KERN_ERR "Trying to free shared IRQ%d with NULL device ID\n",
		       irq);
		goto out_unlock;
	}
	if (action->flags & SA_STATIC_ALLOC) {
		/*
		 * This interrupt is marked as specially allocated
		 * so it is a bad idea to free it.
		 */
		printk(KERN_ERR "Attempt to free statically allocated IRQ%d (%s)\n",
		       irq, action->name);
		goto out_unlock;
	}

	if (tmp)
		tmp->next = action->next;
	else
		*actionp = action->next;

	spin_unlock_irqrestore(&irq_action_lock, flags);

	synchronize_irq(irq);

	spin_lock_irqsave(&irq_action_lock, flags);

	kfree(action);

	if (!(*actionp))
		__disable_irq(irq);

out_unlock:
	spin_unlock_irqrestore(&irq_action_lock, flags);
}

void sun4d_handler_irq(int pil, struct pt_regs *regs)
{
	struct pt_regs *old_regs;
	struct irqaction *action;
	int cpu = smp_processor_id();
=======
void sun4d_handler_irq(int pil, struct pt_regs *regs)
{
	struct pt_regs *old_regs;
>>>>>>> d762f438
	/* SBUS IRQ level (1 - 7) */
	int sbusl = pil_to_sbus[pil];

	/* FIXME: Is this necessary?? */
	cc_get_ipen();

	cc_set_iclr(1 << pil);

<<<<<<< HEAD
	old_regs = set_irq_regs(regs);
	irq_enter();
	kstat_cpu(cpu).irqs[pil]++;
	if (!sbusl) {
		action = *(pil + irq_action);
		if (!action)
			unexpected_irq(pil, NULL, regs);
		do {
			action->handler(pil, action->dev_id);
			action = action->next;
		} while (action);
	} else {
		int bus_mask = bw_get_intr_mask(sbusl) & 0x3ffff;
		int sbino;
		struct sbus_action *actionp;
		unsigned mask, slot;
		int sbil = (sbusl << 2);

		bw_clear_intr_mask(sbusl, bus_mask);

		/* Loop for each pending SBI */
		for (sbino = 0; bus_mask; sbino++, bus_mask >>= 1)
			if (bus_mask & 1) {
				mask = acquire_sbi(SBI2DEVID(sbino), 0xf << sbil);
				mask &= (0xf << sbil);
				actionp = sbus_actions + (sbino << 5) + (sbil);
				/* Loop for each pending SBI slot */
				for (slot = (1 << sbil); mask; slot <<= 1, actionp++)
					if (mask & slot) {
						mask &= ~slot;
						action = actionp->action;

						if (!action)
							unexpected_irq(pil, NULL, regs);
						do {
							action->handler(pil, action->dev_id);
							action = action->next;
						} while (action);
						release_sbi(SBI2DEVID(sbino), slot);
					}
			}
=======
#ifdef CONFIG_SMP
	/*
	 * Check IPI data structures after IRQ has been cleared. Hard and Soft
	 * IRQ can happen at the same time, so both cases are always handled.
	 */
	if (pil == SUN4D_IPI_IRQ)
		sun4d_ipi_interrupt();
#endif

	old_regs = set_irq_regs(regs);
	irq_enter();
	if (sbusl == 0) {
		/* cpu interrupt */
		struct irq_bucket *p;

		p = irq_map[pil];
		while (p) {
			struct irq_bucket *next;

			next = p->next;
			generic_handle_irq(p->irq);
			p = next;
		}
	} else {
		/* SBUS interrupt */
		sun4d_sbus_handler_irq(sbusl);
>>>>>>> d762f438
	}
	irq_exit();
	set_irq_regs(old_regs);
}

<<<<<<< HEAD
int sun4d_request_irq(unsigned int irq,
		irq_handler_t handler,
		unsigned long irqflags, const char *devname, void *dev_id)
=======

static void sun4d_mask_irq(struct irq_data *data)
>>>>>>> d762f438
{
	struct sun4d_handler_data *handler_data = data->handler_data;
	unsigned int real_irq;
#ifdef CONFIG_SMP
	int cpuid = handler_data->cpuid;
	unsigned long flags;
<<<<<<< HEAD
	int ret;

	if (irq > 14 && irq < (1 << 5)) {
		ret = -EINVAL;
		goto out;
	}

	if (!handler) {
		ret = -EINVAL;
		goto out;
	}

	spin_lock_irqsave(&irq_action_lock, flags);

	if (irq >= (1 << 5))
		actionp = &(sbus_actions[irq - (1 << 5)].action);
	else
		actionp = irq + irq_action;
	action = *actionp;

	if (action) {
		if ((action->flags & IRQF_SHARED) && (irqflags & IRQF_SHARED)) {
			for (tmp = action; tmp->next; tmp = tmp->next)
				/* find last entry - tmp used below */;
		} else {
			ret = -EBUSY;
			goto out_unlock;
		}
		if ((action->flags & IRQF_DISABLED) ^ (irqflags & IRQF_DISABLED)) {
			printk(KERN_ERR "Attempt to mix fast and slow interrupts on IRQ%d denied\n",
			       irq);
			ret = -EBUSY;
			goto out_unlock;
		}
		action = NULL;		/* Or else! */
	}

	/* If this is flagged as statically allocated then we use our
	 * private struct which is never freed.
	 */
	if (irqflags & SA_STATIC_ALLOC) {
		if (static_irq_count < MAX_STATIC_ALLOC)
			action = &static_irqaction[static_irq_count++];
		else
			printk(KERN_ERR "Request for IRQ%d (%s) SA_STATIC_ALLOC failed using kmalloc\n",
			       irq, devname);
	}

	if (action == NULL)
		action = kmalloc(sizeof(struct irqaction), GFP_ATOMIC);

	if (!action) {
		ret = -ENOMEM;
		goto out_unlock;
	}

	action->handler = handler;
	action->flags = irqflags;
	action->name = devname;
	action->next = NULL;
	action->dev_id = dev_id;

	if (tmp)
		tmp->next = action;
	else
		*actionp = action;

	__enable_irq(irq);

	ret = 0;
out_unlock:
	spin_unlock_irqrestore(&irq_action_lock, flags);
out:
	return ret;
=======
#endif
	real_irq = handler_data->real_irq;
#ifdef CONFIG_SMP
	spin_lock_irqsave(&sun4d_imsk_lock, flags);
	cc_set_imsk_other(cpuid, cc_get_imsk_other(cpuid) | (1 << real_irq));
	spin_unlock_irqrestore(&sun4d_imsk_lock, flags);
#else
	cc_set_imsk(cc_get_imsk() | (1 << real_irq));
#endif
>>>>>>> d762f438
}

static void sun4d_unmask_irq(struct irq_data *data)
{
	struct sun4d_handler_data *handler_data = data->handler_data;
	unsigned int real_irq;
#ifdef CONFIG_SMP
	int cpuid = handler_data->cpuid;
	unsigned long flags;
<<<<<<< HEAD

	if (irq < NR_IRQS)
		return;
=======
#endif
	real_irq = handler_data->real_irq;
>>>>>>> d762f438

#ifdef CONFIG_SMP
	spin_lock_irqsave(&sun4d_imsk_lock, flags);
	cc_set_imsk_other(cpuid, cc_get_imsk_other(cpuid) | ~(1 << real_irq));
	spin_unlock_irqrestore(&sun4d_imsk_lock, flags);
#else
	cc_set_imsk(cc_get_imsk() | ~(1 << real_irq));
#endif
}

static unsigned int sun4d_startup_irq(struct irq_data *data)
{
<<<<<<< HEAD
	int tid = sbus_tid[(irq >> 5) - 1];
	unsigned long flags;

	if (irq < NR_IRQS)
		return;
=======
	irq_link(data->irq);
	sun4d_unmask_irq(data);
	return 0;
}
>>>>>>> d762f438

static void sun4d_shutdown_irq(struct irq_data *data)
{
	sun4d_mask_irq(data);
	irq_unlink(data->irq);
}

struct irq_chip sun4d_irq = {
	.name		= "sun4d",
	.irq_startup	= sun4d_startup_irq,
	.irq_shutdown	= sun4d_shutdown_irq,
	.irq_unmask	= sun4d_unmask_irq,
	.irq_mask	= sun4d_mask_irq,
};

#ifdef CONFIG_SMP
static void sun4d_set_cpu_int(int cpu, int level)
{
	sun4d_send_ipi(cpu, level);
}

static void sun4d_clear_ipi(int cpu, int level)
{
}

static void sun4d_set_udt(int cpu)
{
}

/* Setup IRQ distribution scheme. */
void __init sun4d_distribute_irqs(void)
{
	struct device_node *dp;

	int cpuid = cpu_logical_map(1);

	if (cpuid == -1)
		cpuid = cpu_logical_map(0);
	for_each_node_by_name(dp, "sbi") {
		int devid = of_getintprop_default(dp, "device-id", 0);
		int board = of_getintprop_default(dp, "board#", 0);
		board_to_cpu[board] = cpuid;
		set_sbi_tid(devid, cpuid << 3);
	}
	printk(KERN_ERR "All sbus IRQs directed to CPU%d\n", cpuid);
}
#endif

static void sun4d_clear_clock_irq(void)
{
	sbus_readl(&sun4d_timers->l10_timer_limit);
}

static void sun4d_load_profile_irq(int cpu, unsigned int limit)
{
	bw_set_prof_limit(cpu, limit);
}

static void __init sun4d_load_profile_irqs(void)
{
	int cpu = 0, mid;

	while (!cpu_find_by_instance(cpu, NULL, &mid)) {
		sun4d_load_profile_irq(mid >> 3, 0);
		cpu++;
	}
}

unsigned int sun4d_build_device_irq(struct platform_device *op,
                                    unsigned int real_irq)
{
<<<<<<< HEAD
	static int pil_to_sbus[] = {
		0, 0, 1, 2, 0, 3, 0, 4, 0, 5, 0, 6, 0, 7, 0, 0,
	};
	struct device_node *dp = op->dev.of_node;
	struct device_node *io_unit, *sbi = dp->parent;
	const struct linux_prom_registers *regs;
	int board, slot;
	int sbusl;

=======
	struct device_node *dp = op->dev.of_node;
	struct device_node *io_unit, *sbi = dp->parent;
	const struct linux_prom_registers *regs;
	struct sun4d_handler_data *handler_data;
	unsigned int pil;
	unsigned int irq;
	int board, slot;
	int sbusl;

	irq = 0;
>>>>>>> d762f438
	while (sbi) {
		if (!strcmp(sbi->name, "sbi"))
			break;

		sbi = sbi->parent;
	}
	if (!sbi)
		goto err_out;

	regs = of_get_property(dp, "reg", NULL);
	if (!regs)
		goto err_out;

	slot = regs->which_io;

	/*
	 *  If SBI's parent is not io-unit or the io-unit lacks
	 * a "board#" property, something is very wrong.
	 */
	if (!sbi->parent || strcmp(sbi->parent->name, "io-unit")) {
		printk("%s: Error, parent is not io-unit.\n", sbi->full_name);
		goto err_out;
	}
	io_unit = sbi->parent;
	board = of_getintprop_default(io_unit, "board#", -1);
	if (board == -1) {
		printk("%s: Error, lacks board# property.\n", io_unit->full_name);
		goto err_out;
	}

	sbusl = pil_to_sbus[real_irq];
	if (sbusl)
<<<<<<< HEAD
		return (((board + 1) << 5) + (sbusl << 2) + slot);
=======
		pil = sun4d_encode_irq(board, sbusl, slot);
	else
		pil = real_irq;

	irq = irq_alloc(real_irq, pil);
	if (irq == 0)
		goto err_out;

	handler_data = irq_get_handler_data(irq);
	if (unlikely(handler_data))
		goto err_out;

	handler_data = kzalloc(sizeof(struct sun4d_handler_data), GFP_ATOMIC);
	if (unlikely(!handler_data)) {
		prom_printf("IRQ: kzalloc(sun4d_handler_data) failed.\n");
		prom_halt();
	}
	handler_data->cpuid    = board_to_cpu[board];
	handler_data->real_irq = real_irq;
	irq_set_chip_and_handler_name(irq, &sun4d_irq,
	                              handle_level_irq, "level");
	irq_set_handler_data(irq, handler_data);
>>>>>>> d762f438

err_out:
	return real_irq;
}

static void __init sun4d_fixup_trap_table(void)
{
#ifdef CONFIG_SMP
	unsigned long flags;
	struct tt_entry *trap_table = &sparc_ttable[SP_TRAP_IRQ1 + (14 - 1)];

	/* Adjust so that we jump directly to smp4d_ticker */
	lvl14_save[2] += smp4d_ticker - real_irq_entry;

	/* For SMP we use the level 14 ticker, however the bootup code
	 * has copied the firmware's level 14 vector into the boot cpu's
	 * trap table, we must fix this now or we get squashed.
	 */
	local_irq_save(flags);
	patchme_maybe_smp_msg[0] = 0x01000000; /* NOP out the branch */
	trap_table->inst_one = lvl14_save[0];
	trap_table->inst_two = lvl14_save[1];
	trap_table->inst_three = lvl14_save[2];
	trap_table->inst_four = lvl14_save[3];
	local_flush_cache_all();
	local_irq_restore(flags);
#endif
}

static void __init sun4d_init_timers(irq_handler_t counter_fn)
{
	struct device_node *dp;
	struct resource res;
	unsigned int irq;
	const u32 *reg;
	int err;

	dp = of_find_node_by_name(NULL, "cpu-unit");
	if (!dp) {
		prom_printf("sun4d_init_timers: Unable to find cpu-unit\n");
		prom_halt();
	}

	/* Which cpu-unit we use is arbitrary, we can view the bootbus timer
	 * registers via any cpu's mapping.  The first 'reg' property is the
	 * bootbus.
	 */
	reg = of_get_property(dp, "reg", NULL);
	of_node_put(dp);
	if (!reg) {
		prom_printf("sun4d_init_timers: No reg property\n");
		prom_halt();
	}

	res.start = reg[1];
	res.end = reg[2] - 1;
	res.flags = reg[0] & 0xff;
	sun4d_timers = of_ioremap(&res, BW_TIMER_LIMIT,
				  sizeof(struct sun4d_timer_regs), "user timer");
	if (!sun4d_timers) {
		prom_printf("sun4d_init_timers: Can't map timer regs\n");
		prom_halt();
	}

	sbus_writel((((1000000/HZ) + 1) << 10), &sun4d_timers->l10_timer_limit);

	master_l10_counter = &sun4d_timers->l10_cur_count;

	irq = sun4d_build_device_irq(NULL, SUN4D_TIMER_IRQ);
	err = request_irq(irq, counter_fn, IRQF_TIMER, "timer", NULL);
	if (err) {
		prom_printf("sun4d_init_timers: request_irq() failed with %d\n",
		             err);
		prom_halt();
	}
	sun4d_load_profile_irqs();
	sun4d_fixup_trap_table();
}

void __init sun4d_init_sbi_irq(void)
{
	struct device_node *dp;
	int target_cpu;

	target_cpu = boot_cpu_id;
<<<<<<< HEAD
#endif

	nsbi = 0;
	for_each_node_by_name(dp, "sbi")
		nsbi++;
	sbus_actions = kzalloc(nsbi * 8 * 4 * sizeof(struct sbus_action), GFP_ATOMIC);
	if (!sbus_actions) {
		prom_printf("SUN4D: Cannot allocate sbus_actions, halting.\n");
		prom_halt();
	}
=======
>>>>>>> d762f438
	for_each_node_by_name(dp, "sbi") {
		int devid = of_getintprop_default(dp, "device-id", 0);
		int board = of_getintprop_default(dp, "board#", 0);
		unsigned int mask;

		set_sbi_tid(devid, target_cpu << 3);
		board_to_cpu[board] = target_cpu;

		/* Get rid of pending irqs from PROM */
		mask = acquire_sbi(devid, 0xffffffff);
		if (mask) {
			printk(KERN_ERR "Clearing pending IRQs %08x on SBI %d\n",
			       mask, board);
			release_sbi(devid, mask);
		}
	}
}

void __init sun4d_init_IRQ(void)
{
	local_irq_disable();

	BTFIXUPSET_CALL(clear_clock_irq, sun4d_clear_clock_irq, BTFIXUPCALL_NORM);
	BTFIXUPSET_CALL(load_profile_irq, sun4d_load_profile_irq, BTFIXUPCALL_NORM);

<<<<<<< HEAD
	sparc_irq_config.init_timers = sun4d_init_timers;
=======
	sparc_irq_config.init_timers      = sun4d_init_timers;
>>>>>>> d762f438
	sparc_irq_config.build_device_irq = sun4d_build_device_irq;

#ifdef CONFIG_SMP
	BTFIXUPSET_CALL(set_cpu_int, sun4d_set_cpu_int, BTFIXUPCALL_NORM);
	BTFIXUPSET_CALL(clear_cpu_int, sun4d_clear_ipi, BTFIXUPCALL_NOP);
	BTFIXUPSET_CALL(set_irq_udt, sun4d_set_udt, BTFIXUPCALL_NOP);
#endif
	/* Cannot enable interrupts until OBP ticker is disabled. */
}<|MERGE_RESOLUTION|>--- conflicted
+++ resolved
@@ -14,10 +14,7 @@
 #include <asm/io.h>
 #include <asm/sbi.h>
 #include <asm/cacheflush.h>
-<<<<<<< HEAD
-=======
 #include <asm/setup.h>
->>>>>>> d762f438
 
 #include "kernel.h"
 #include "irq.h"
@@ -26,23 +23,6 @@
  * cpu local.  CPU local interrupts cover the timer interrupts
  * and whatnot, and we encode those as normal PILs between
  * 0 and 15.
-<<<<<<< HEAD
- *
- * SBUS interrupts are encoded integers including the board number
- * (plus one), the SBUS level, and the SBUS slot number.  Sun4D
- * IRQ dispatch is done by:
- *
- * 1) Reading the BW local interrupt table in order to get the bus
- *    interrupt mask.
- *
- *    This table is indexed by SBUS interrupt level which can be
- *    derived from the PIL we got interrupted on.
- *
- * 2) For each bus showing interrupt pending from #1, read the
- *    SBI interrupt state register.  This will indicate which slots
- *    have interrupts pending for that SBUS interrupt level.
- */
-=======
  * SBUS interrupts are encodes as a combination of board, level and slot.
  */
 
@@ -56,7 +36,6 @@
 {
 	return (board + 1) << 5 | (lvl << 2) | slot;
 }
->>>>>>> d762f438
 
 struct sun4d_timer_regs {
 	u32	l10_timer_limit;
@@ -68,26 +47,12 @@
 
 static struct sun4d_timer_regs __iomem *sun4d_timers;
 
-<<<<<<< HEAD
-#define TIMER_IRQ	10
-
-#define MAX_STATIC_ALLOC	4
-static unsigned char sbus_tid[32];
-
-static struct irqaction *irq_action[NR_IRQS];
-
-static struct sbus_action {
-	struct irqaction *action;
-	/* For SMP this needs to be extended */
-} *sbus_actions;
-=======
 #define SUN4D_TIMER_IRQ        10
 
 /* Specify which cpu handle interrupts from which board.
  * Index is board - value is cpu.
  */
 static unsigned char board_to_cpu[32];
->>>>>>> d762f438
 
 static int pil_to_sbus[] = {
 	0,
@@ -108,22 +73,6 @@
 	0,
 };
 
-<<<<<<< HEAD
-static int sbus_to_pil[] = {
-	0,
-	2,
-	3,
-	5,
-	7,
-	9,
-	11,
-	13,
-};
-
-static int nsbi;
-
-=======
->>>>>>> d762f438
 /* Exported for sun4d_smp.c */
 DEFINE_SPINLOCK(sun4d_imsk_lock);
 
@@ -145,60 +94,6 @@
  */
 static void sun4d_sbus_handler_irq(int sbusl)
 {
-<<<<<<< HEAD
-	int i = *(loff_t *) v, j = 0, k = 0, sbusl;
-	struct irqaction *action;
-	unsigned long flags;
-#ifdef CONFIG_SMP
-	int x;
-#endif
-
-	spin_lock_irqsave(&irq_action_lock, flags);
-	if (i < NR_IRQS) {
-		sbusl = pil_to_sbus[i];
-		if (!sbusl) {
-			action = *(i + irq_action);
-			if (!action)
-				goto out_unlock;
-		} else {
-			for (j = 0; j < nsbi; j++) {
-				for (k = 0; k < 4; k++)
-					action = sbus_actions[(j << 5) + (sbusl << 2) + k].action;
-					if (action)
-						goto found_it;
-			}
-			goto out_unlock;
-		}
-found_it:	seq_printf(p, "%3d: ", i);
-#ifndef CONFIG_SMP
-		seq_printf(p, "%10u ", kstat_irqs(i));
-#else
-		for_each_online_cpu(x)
-			seq_printf(p, "%10u ",
-			       kstat_cpu(cpu_logical_map(x)).irqs[i]);
-#endif
-		seq_printf(p, "%c %s",
-			(action->flags & IRQF_DISABLED) ? '+' : ' ',
-			action->name);
-		action = action->next;
-		for (;;) {
-			for (; action; action = action->next) {
-				seq_printf(p, ",%s %s",
-					(action->flags & IRQF_DISABLED) ? " +" : "",
-					action->name);
-			}
-			if (!sbusl)
-				break;
-			k++;
-			if (k < 4) {
-				action = sbus_actions[(j << 5) + (sbusl << 2) + k].action;
-			} else {
-				j++;
-				if (j == nsbi)
-					break;
-				k = 0;
-				action = sbus_actions[(j << 5) + (sbusl << 2)].action;
-=======
 	unsigned int bus_mask;
 	unsigned int sbino, slot;
 	unsigned int sbil;
@@ -244,86 +139,15 @@
 				next = p->next;
 				generic_handle_irq(p->irq);
 				p = next;
->>>>>>> d762f438
 			}
 			release_sbi(SBI2DEVID(sbino), slot);
 		}
 	}
 }
 
-<<<<<<< HEAD
-void sun4d_free_irq(unsigned int irq, void *dev_id)
-{
-	struct irqaction *action, **actionp;
-	struct irqaction *tmp = NULL;
-	unsigned long flags;
-
-	spin_lock_irqsave(&irq_action_lock, flags);
-	if (irq < 15)
-		actionp = irq + irq_action;
-	else
-		actionp = &(sbus_actions[irq - (1 << 5)].action);
-	action = *actionp;
-	if (!action) {
-		printk(KERN_ERR "Trying to free free IRQ%d\n", irq);
-		goto out_unlock;
-	}
-	if (dev_id) {
-		for (; action; action = action->next) {
-			if (action->dev_id == dev_id)
-				break;
-			tmp = action;
-		}
-		if (!action) {
-			printk(KERN_ERR "Trying to free free shared IRQ%d\n",
-			       irq);
-			goto out_unlock;
-		}
-	} else if (action->flags & IRQF_SHARED) {
-		printk(KERN_ERR "Trying to free shared IRQ%d with NULL device ID\n",
-		       irq);
-		goto out_unlock;
-	}
-	if (action->flags & SA_STATIC_ALLOC) {
-		/*
-		 * This interrupt is marked as specially allocated
-		 * so it is a bad idea to free it.
-		 */
-		printk(KERN_ERR "Attempt to free statically allocated IRQ%d (%s)\n",
-		       irq, action->name);
-		goto out_unlock;
-	}
-
-	if (tmp)
-		tmp->next = action->next;
-	else
-		*actionp = action->next;
-
-	spin_unlock_irqrestore(&irq_action_lock, flags);
-
-	synchronize_irq(irq);
-
-	spin_lock_irqsave(&irq_action_lock, flags);
-
-	kfree(action);
-
-	if (!(*actionp))
-		__disable_irq(irq);
-
-out_unlock:
-	spin_unlock_irqrestore(&irq_action_lock, flags);
-}
-
 void sun4d_handler_irq(int pil, struct pt_regs *regs)
 {
 	struct pt_regs *old_regs;
-	struct irqaction *action;
-	int cpu = smp_processor_id();
-=======
-void sun4d_handler_irq(int pil, struct pt_regs *regs)
-{
-	struct pt_regs *old_regs;
->>>>>>> d762f438
 	/* SBUS IRQ level (1 - 7) */
 	int sbusl = pil_to_sbus[pil];
 
@@ -332,49 +156,6 @@
 
 	cc_set_iclr(1 << pil);
 
-<<<<<<< HEAD
-	old_regs = set_irq_regs(regs);
-	irq_enter();
-	kstat_cpu(cpu).irqs[pil]++;
-	if (!sbusl) {
-		action = *(pil + irq_action);
-		if (!action)
-			unexpected_irq(pil, NULL, regs);
-		do {
-			action->handler(pil, action->dev_id);
-			action = action->next;
-		} while (action);
-	} else {
-		int bus_mask = bw_get_intr_mask(sbusl) & 0x3ffff;
-		int sbino;
-		struct sbus_action *actionp;
-		unsigned mask, slot;
-		int sbil = (sbusl << 2);
-
-		bw_clear_intr_mask(sbusl, bus_mask);
-
-		/* Loop for each pending SBI */
-		for (sbino = 0; bus_mask; sbino++, bus_mask >>= 1)
-			if (bus_mask & 1) {
-				mask = acquire_sbi(SBI2DEVID(sbino), 0xf << sbil);
-				mask &= (0xf << sbil);
-				actionp = sbus_actions + (sbino << 5) + (sbil);
-				/* Loop for each pending SBI slot */
-				for (slot = (1 << sbil); mask; slot <<= 1, actionp++)
-					if (mask & slot) {
-						mask &= ~slot;
-						action = actionp->action;
-
-						if (!action)
-							unexpected_irq(pil, NULL, regs);
-						do {
-							action->handler(pil, action->dev_id);
-							action = action->next;
-						} while (action);
-						release_sbi(SBI2DEVID(sbino), slot);
-					}
-			}
-=======
 #ifdef CONFIG_SMP
 	/*
 	 * Check IPI data structures after IRQ has been cleared. Hard and Soft
@@ -401,102 +182,19 @@
 	} else {
 		/* SBUS interrupt */
 		sun4d_sbus_handler_irq(sbusl);
->>>>>>> d762f438
 	}
 	irq_exit();
 	set_irq_regs(old_regs);
 }
 
-<<<<<<< HEAD
-int sun4d_request_irq(unsigned int irq,
-		irq_handler_t handler,
-		unsigned long irqflags, const char *devname, void *dev_id)
-=======
 
 static void sun4d_mask_irq(struct irq_data *data)
->>>>>>> d762f438
 {
 	struct sun4d_handler_data *handler_data = data->handler_data;
 	unsigned int real_irq;
 #ifdef CONFIG_SMP
 	int cpuid = handler_data->cpuid;
 	unsigned long flags;
-<<<<<<< HEAD
-	int ret;
-
-	if (irq > 14 && irq < (1 << 5)) {
-		ret = -EINVAL;
-		goto out;
-	}
-
-	if (!handler) {
-		ret = -EINVAL;
-		goto out;
-	}
-
-	spin_lock_irqsave(&irq_action_lock, flags);
-
-	if (irq >= (1 << 5))
-		actionp = &(sbus_actions[irq - (1 << 5)].action);
-	else
-		actionp = irq + irq_action;
-	action = *actionp;
-
-	if (action) {
-		if ((action->flags & IRQF_SHARED) && (irqflags & IRQF_SHARED)) {
-			for (tmp = action; tmp->next; tmp = tmp->next)
-				/* find last entry - tmp used below */;
-		} else {
-			ret = -EBUSY;
-			goto out_unlock;
-		}
-		if ((action->flags & IRQF_DISABLED) ^ (irqflags & IRQF_DISABLED)) {
-			printk(KERN_ERR "Attempt to mix fast and slow interrupts on IRQ%d denied\n",
-			       irq);
-			ret = -EBUSY;
-			goto out_unlock;
-		}
-		action = NULL;		/* Or else! */
-	}
-
-	/* If this is flagged as statically allocated then we use our
-	 * private struct which is never freed.
-	 */
-	if (irqflags & SA_STATIC_ALLOC) {
-		if (static_irq_count < MAX_STATIC_ALLOC)
-			action = &static_irqaction[static_irq_count++];
-		else
-			printk(KERN_ERR "Request for IRQ%d (%s) SA_STATIC_ALLOC failed using kmalloc\n",
-			       irq, devname);
-	}
-
-	if (action == NULL)
-		action = kmalloc(sizeof(struct irqaction), GFP_ATOMIC);
-
-	if (!action) {
-		ret = -ENOMEM;
-		goto out_unlock;
-	}
-
-	action->handler = handler;
-	action->flags = irqflags;
-	action->name = devname;
-	action->next = NULL;
-	action->dev_id = dev_id;
-
-	if (tmp)
-		tmp->next = action;
-	else
-		*actionp = action;
-
-	__enable_irq(irq);
-
-	ret = 0;
-out_unlock:
-	spin_unlock_irqrestore(&irq_action_lock, flags);
-out:
-	return ret;
-=======
 #endif
 	real_irq = handler_data->real_irq;
 #ifdef CONFIG_SMP
@@ -506,7 +204,6 @@
 #else
 	cc_set_imsk(cc_get_imsk() | (1 << real_irq));
 #endif
->>>>>>> d762f438
 }
 
 static void sun4d_unmask_irq(struct irq_data *data)
@@ -516,14 +213,8 @@
 #ifdef CONFIG_SMP
 	int cpuid = handler_data->cpuid;
 	unsigned long flags;
-<<<<<<< HEAD
-
-	if (irq < NR_IRQS)
-		return;
-=======
 #endif
 	real_irq = handler_data->real_irq;
->>>>>>> d762f438
 
 #ifdef CONFIG_SMP
 	spin_lock_irqsave(&sun4d_imsk_lock, flags);
@@ -536,18 +227,10 @@
 
 static unsigned int sun4d_startup_irq(struct irq_data *data)
 {
-<<<<<<< HEAD
-	int tid = sbus_tid[(irq >> 5) - 1];
-	unsigned long flags;
-
-	if (irq < NR_IRQS)
-		return;
-=======
 	irq_link(data->irq);
 	sun4d_unmask_irq(data);
 	return 0;
 }
->>>>>>> d762f438
 
 static void sun4d_shutdown_irq(struct irq_data *data)
 {
@@ -619,17 +302,6 @@
 unsigned int sun4d_build_device_irq(struct platform_device *op,
                                     unsigned int real_irq)
 {
-<<<<<<< HEAD
-	static int pil_to_sbus[] = {
-		0, 0, 1, 2, 0, 3, 0, 4, 0, 5, 0, 6, 0, 7, 0, 0,
-	};
-	struct device_node *dp = op->dev.of_node;
-	struct device_node *io_unit, *sbi = dp->parent;
-	const struct linux_prom_registers *regs;
-	int board, slot;
-	int sbusl;
-
-=======
 	struct device_node *dp = op->dev.of_node;
 	struct device_node *io_unit, *sbi = dp->parent;
 	const struct linux_prom_registers *regs;
@@ -640,7 +312,6 @@
 	int sbusl;
 
 	irq = 0;
->>>>>>> d762f438
 	while (sbi) {
 		if (!strcmp(sbi->name, "sbi"))
 			break;
@@ -673,9 +344,6 @@
 
 	sbusl = pil_to_sbus[real_irq];
 	if (sbusl)
-<<<<<<< HEAD
-		return (((board + 1) << 5) + (sbusl << 2) + slot);
-=======
 		pil = sun4d_encode_irq(board, sbusl, slot);
 	else
 		pil = real_irq;
@@ -698,7 +366,6 @@
 	irq_set_chip_and_handler_name(irq, &sun4d_irq,
 	                              handle_level_irq, "level");
 	irq_set_handler_data(irq, handler_data);
->>>>>>> d762f438
 
 err_out:
 	return real_irq;
@@ -784,19 +451,6 @@
 	int target_cpu;
 
 	target_cpu = boot_cpu_id;
-<<<<<<< HEAD
-#endif
-
-	nsbi = 0;
-	for_each_node_by_name(dp, "sbi")
-		nsbi++;
-	sbus_actions = kzalloc(nsbi * 8 * 4 * sizeof(struct sbus_action), GFP_ATOMIC);
-	if (!sbus_actions) {
-		prom_printf("SUN4D: Cannot allocate sbus_actions, halting.\n");
-		prom_halt();
-	}
-=======
->>>>>>> d762f438
 	for_each_node_by_name(dp, "sbi") {
 		int devid = of_getintprop_default(dp, "device-id", 0);
 		int board = of_getintprop_default(dp, "board#", 0);
@@ -822,11 +476,7 @@
 	BTFIXUPSET_CALL(clear_clock_irq, sun4d_clear_clock_irq, BTFIXUPCALL_NORM);
 	BTFIXUPSET_CALL(load_profile_irq, sun4d_load_profile_irq, BTFIXUPCALL_NORM);
 
-<<<<<<< HEAD
-	sparc_irq_config.init_timers = sun4d_init_timers;
-=======
 	sparc_irq_config.init_timers      = sun4d_init_timers;
->>>>>>> d762f438
 	sparc_irq_config.build_device_irq = sun4d_build_device_irq;
 
 #ifdef CONFIG_SMP
