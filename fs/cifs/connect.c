--- conflicted
+++ resolved
@@ -2269,17 +2269,12 @@
 
 		/* new SMB session uses our srvTcp ref */
 		pSesInfo->server = srvTcp;
-<<<<<<< HEAD
 		if (srvTcp->addr.sockAddr6.sin6_family == AF_INET6)
-			sprintf(pSesInfo->serverName, NIP6_FMT,
-				NIP6(srvTcp->addr.sockAddr6.sin6_addr));
+			sprintf(pSesInfo->serverName, "%pI6",
+				&srvTcp->addr.sockAddr6.sin6_addr);
 		else
-			sprintf(pSesInfo->serverName, NIPQUAD_FMT,
-				NIPQUAD(srvTcp->addr.sockAddr.sin_addr.s_addr));
-=======
-		sprintf(pSesInfo->serverName, "%pI4",
-			&sin_server->sin_addr.s_addr);
->>>>>>> eb56092f
+			sprintf(pSesInfo->serverName, "%pI4",
+				&srvTcp->addr.sockAddr.sin_addr.s_addr);
 
 		write_lock(&cifs_tcp_ses_lock);
 		list_add(&pSesInfo->smb_ses_list, &srvTcp->smb_ses_list);
