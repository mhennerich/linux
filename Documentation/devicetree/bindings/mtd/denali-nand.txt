--- conflicted
+++ resolved
@@ -22,28 +22,16 @@
       select is connected.
 
   Optional properties:
-<<<<<<< HEAD
-    - nand-ecc-step-size: see nand.txt for details.
-=======
     - nand-ecc-step-size: see nand-controller.yaml for details.
->>>>>>> 4b972a01
       If present, the value must be
         512        for "altr,socfpga-denali-nand"
         1024       for "socionext,uniphier-denali-nand-v5a"
         1024       for "socionext,uniphier-denali-nand-v5b"
-<<<<<<< HEAD
-    - nand-ecc-strength: see nand.txt for details. Valid values are:
-        8, 15      for "altr,socfpga-denali-nand"
-        8, 16, 24  for "socionext,uniphier-denali-nand-v5a"
-        8, 16      for "socionext,uniphier-denali-nand-v5b"
-    - nand-ecc-maximize: see nand.txt for details
-=======
     - nand-ecc-strength: see nand-controller.yaml for details. Valid values are:
         8, 15      for "altr,socfpga-denali-nand"
         8, 16, 24  for "socionext,uniphier-denali-nand-v5a"
         8, 16      for "socionext,uniphier-denali-nand-v5b"
     - nand-ecc-maximize: see nand-controller.yaml for details
->>>>>>> 4b972a01
 
 The chip nodes may optionally contain sub-nodes describing partitions of the
 address space. See partition.txt for more detail.
