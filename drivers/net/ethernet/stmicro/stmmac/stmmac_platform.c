// SPDX-License-Identifier: GPL-2.0-only
/*******************************************************************************
  This contains the functions to handle the platform driver.

  Copyright (C) 2007-2011  STMicroelectronics Ltd


  Author: Giuseppe Cavallaro <peppe.cavallaro@st.com>
*******************************************************************************/

#include <linux/platform_device.h>
#include <linux/module.h>
#include <linux/io.h>
#include <linux/of.h>
#include <linux/of_net.h>
#include <linux/of_device.h>
#include <linux/of_mdio.h>

#include "stmmac.h"
#include "stmmac_platform.h"

#ifdef CONFIG_OF

/**
 * dwmac1000_validate_mcast_bins - validates the number of Multicast filter bins
 * @dev: struct device of the platform device
 * @mcast_bins: Multicast filtering bins
 * Description:
 * this function validates the number of Multicast filtering bins specified
 * by the configuration through the device tree. The Synopsys GMAC supports
 * 64 bins, 128 bins, or 256 bins. "bins" refer to the division of CRC
 * number space. 64 bins correspond to 6 bits of the CRC, 128 corresponds
 * to 7 bits, and 256 refers to 8 bits of the CRC. Any other setting is
 * invalid and will cause the filtering algorithm to use Multicast
 * promiscuous mode.
 */
static int dwmac1000_validate_mcast_bins(struct device *dev, int mcast_bins)
{
	int x = mcast_bins;

	switch (x) {
	case HASH_TABLE_SIZE:
	case 128:
	case 256:
		break;
	default:
		x = 0;
		dev_info(dev, "Hash table entries set to unexpected value %d\n",
			 mcast_bins);
		break;
	}
	return x;
}

/**
 * dwmac1000_validate_ucast_entries - validate the Unicast address entries
 * @dev: struct device of the platform device
 * @ucast_entries: number of Unicast address entries
 * Description:
 * This function validates the number of Unicast address entries supported
 * by a particular Synopsys 10/100/1000 controller. The Synopsys controller
 * supports 1..32, 64, or 128 Unicast filter entries for it's Unicast filter
 * logic. This function validates a valid, supported configuration is
 * selected, and defaults to 1 Unicast address if an unsupported
 * configuration is selected.
 */
static int dwmac1000_validate_ucast_entries(struct device *dev,
					    int ucast_entries)
{
	int x = ucast_entries;

	switch (x) {
	case 1 ... 32:
	case 64:
	case 128:
		break;
	default:
		x = 1;
		dev_info(dev, "Unicast table entries set to unexpected value %d\n",
			 ucast_entries);
		break;
	}
	return x;
}

/**
 * stmmac_axi_setup - parse DT parameters for programming the AXI register
 * @pdev: platform device
 * Description:
 * if required, from device-tree the AXI internal register can be tuned
 * by using platform parameters.
 */
static struct stmmac_axi *stmmac_axi_setup(struct platform_device *pdev)
{
	struct device_node *np;
	struct stmmac_axi *axi;

	np = of_parse_phandle(pdev->dev.of_node, "snps,axi-config", 0);
	if (!np)
		return NULL;

	axi = devm_kzalloc(&pdev->dev, sizeof(*axi), GFP_KERNEL);
	if (!axi) {
		of_node_put(np);
		return ERR_PTR(-ENOMEM);
	}

	axi->axi_lpi_en = of_property_read_bool(np, "snps,lpi_en");
	axi->axi_xit_frm = of_property_read_bool(np, "snps,xit_frm");
	axi->axi_kbbe = of_property_read_bool(np, "snps,axi_kbbe");
	axi->axi_fb = of_property_read_bool(np, "snps,axi_fb");
	axi->axi_mb = of_property_read_bool(np, "snps,axi_mb");
	axi->axi_rb =  of_property_read_bool(np, "snps,axi_rb");

	if (of_property_read_u32(np, "snps,wr_osr_lmt", &axi->axi_wr_osr_lmt))
		axi->axi_wr_osr_lmt = 1;
	if (of_property_read_u32(np, "snps,rd_osr_lmt", &axi->axi_rd_osr_lmt))
		axi->axi_rd_osr_lmt = 1;
	of_property_read_u32_array(np, "snps,blen", axi->axi_blen, AXI_BLEN);
	of_node_put(np);

	return axi;
}

/**
 * stmmac_mtl_setup - parse DT parameters for multiple queues configuration
 * @pdev: platform device
 */
static int stmmac_mtl_setup(struct platform_device *pdev,
			    struct plat_stmmacenet_data *plat)
{
	struct device_node *q_node;
	struct device_node *rx_node;
	struct device_node *tx_node;
	u8 queue = 0;
	int ret = 0;

	/* For backwards-compatibility with device trees that don't have any
	 * snps,mtl-rx-config or snps,mtl-tx-config properties, we fall back
	 * to one RX and TX queues each.
	 */
	plat->rx_queues_to_use = 1;
	plat->tx_queues_to_use = 1;

	/* First Queue must always be in DCB mode. As MTL_QUEUE_DCB = 1 we need
	 * to always set this, otherwise Queue will be classified as AVB
	 * (because MTL_QUEUE_AVB = 0).
	 */
	plat->rx_queues_cfg[0].mode_to_use = MTL_QUEUE_DCB;
	plat->tx_queues_cfg[0].mode_to_use = MTL_QUEUE_DCB;

	rx_node = of_parse_phandle(pdev->dev.of_node, "snps,mtl-rx-config", 0);
	if (!rx_node)
		return ret;

	tx_node = of_parse_phandle(pdev->dev.of_node, "snps,mtl-tx-config", 0);
	if (!tx_node) {
		of_node_put(rx_node);
		return ret;
	}

	/* Processing RX queues common config */
	if (of_property_read_u32(rx_node, "snps,rx-queues-to-use",
				 &plat->rx_queues_to_use))
		plat->rx_queues_to_use = 1;

	if (of_property_read_bool(rx_node, "snps,rx-sched-sp"))
		plat->rx_sched_algorithm = MTL_RX_ALGORITHM_SP;
	else if (of_property_read_bool(rx_node, "snps,rx-sched-wsp"))
		plat->rx_sched_algorithm = MTL_RX_ALGORITHM_WSP;
	else
		plat->rx_sched_algorithm = MTL_RX_ALGORITHM_SP;

	/* Processing individual RX queue config */
	for_each_child_of_node(rx_node, q_node) {
		if (queue >= plat->rx_queues_to_use)
			break;

		if (of_property_read_bool(q_node, "snps,dcb-algorithm"))
			plat->rx_queues_cfg[queue].mode_to_use = MTL_QUEUE_DCB;
		else if (of_property_read_bool(q_node, "snps,avb-algorithm"))
			plat->rx_queues_cfg[queue].mode_to_use = MTL_QUEUE_AVB;
		else
			plat->rx_queues_cfg[queue].mode_to_use = MTL_QUEUE_DCB;

		if (of_property_read_u32(q_node, "snps,map-to-dma-channel",
					 &plat->rx_queues_cfg[queue].chan))
			plat->rx_queues_cfg[queue].chan = queue;
		/* TODO: Dynamic mapping to be included in the future */

		if (of_property_read_u32(q_node, "snps,priority",
					&plat->rx_queues_cfg[queue].prio)) {
			plat->rx_queues_cfg[queue].prio = 0;
			plat->rx_queues_cfg[queue].use_prio = false;
		} else {
			plat->rx_queues_cfg[queue].use_prio = true;
		}

		/* RX queue specific packet type routing */
		if (of_property_read_bool(q_node, "snps,route-avcp"))
			plat->rx_queues_cfg[queue].pkt_route = PACKET_AVCPQ;
		else if (of_property_read_bool(q_node, "snps,route-ptp"))
			plat->rx_queues_cfg[queue].pkt_route = PACKET_PTPQ;
		else if (of_property_read_bool(q_node, "snps,route-dcbcp"))
			plat->rx_queues_cfg[queue].pkt_route = PACKET_DCBCPQ;
		else if (of_property_read_bool(q_node, "snps,route-up"))
			plat->rx_queues_cfg[queue].pkt_route = PACKET_UPQ;
		else if (of_property_read_bool(q_node, "snps,route-multi-broad"))
			plat->rx_queues_cfg[queue].pkt_route = PACKET_MCBCQ;
		else
			plat->rx_queues_cfg[queue].pkt_route = 0x0;

		queue++;
	}
	if (queue != plat->rx_queues_to_use) {
		ret = -EINVAL;
		dev_err(&pdev->dev, "Not all RX queues were configured\n");
		goto out;
	}

	/* Processing TX queues common config */
	if (of_property_read_u32(tx_node, "snps,tx-queues-to-use",
				 &plat->tx_queues_to_use))
		plat->tx_queues_to_use = 1;

	if (of_property_read_bool(tx_node, "snps,tx-sched-wrr"))
		plat->tx_sched_algorithm = MTL_TX_ALGORITHM_WRR;
	else if (of_property_read_bool(tx_node, "snps,tx-sched-wfq"))
		plat->tx_sched_algorithm = MTL_TX_ALGORITHM_WFQ;
	else if (of_property_read_bool(tx_node, "snps,tx-sched-dwrr"))
		plat->tx_sched_algorithm = MTL_TX_ALGORITHM_DWRR;
	else if (of_property_read_bool(tx_node, "snps,tx-sched-sp"))
		plat->tx_sched_algorithm = MTL_TX_ALGORITHM_SP;
	else
		plat->tx_sched_algorithm = MTL_TX_ALGORITHM_SP;

	queue = 0;

	/* Processing individual TX queue config */
	for_each_child_of_node(tx_node, q_node) {
		if (queue >= plat->tx_queues_to_use)
			break;

		if (of_property_read_u32(q_node, "snps,weight",
					 &plat->tx_queues_cfg[queue].weight))
			plat->tx_queues_cfg[queue].weight = 0x10 + queue;

		if (of_property_read_bool(q_node, "snps,dcb-algorithm")) {
			plat->tx_queues_cfg[queue].mode_to_use = MTL_QUEUE_DCB;
		} else if (of_property_read_bool(q_node,
						 "snps,avb-algorithm")) {
			plat->tx_queues_cfg[queue].mode_to_use = MTL_QUEUE_AVB;

			/* Credit Base Shaper parameters used by AVB */
			if (of_property_read_u32(q_node, "snps,send_slope",
				&plat->tx_queues_cfg[queue].send_slope))
				plat->tx_queues_cfg[queue].send_slope = 0x0;
			if (of_property_read_u32(q_node, "snps,idle_slope",
				&plat->tx_queues_cfg[queue].idle_slope))
				plat->tx_queues_cfg[queue].idle_slope = 0x0;
			if (of_property_read_u32(q_node, "snps,high_credit",
				&plat->tx_queues_cfg[queue].high_credit))
				plat->tx_queues_cfg[queue].high_credit = 0x0;
			if (of_property_read_u32(q_node, "snps,low_credit",
				&plat->tx_queues_cfg[queue].low_credit))
				plat->tx_queues_cfg[queue].low_credit = 0x0;
		} else {
			plat->tx_queues_cfg[queue].mode_to_use = MTL_QUEUE_DCB;
		}

		if (of_property_read_u32(q_node, "snps,priority",
					&plat->tx_queues_cfg[queue].prio)) {
			plat->tx_queues_cfg[queue].prio = 0;
			plat->tx_queues_cfg[queue].use_prio = false;
		} else {
			plat->tx_queues_cfg[queue].use_prio = true;
		}

		queue++;
	}
	if (queue != plat->tx_queues_to_use) {
		ret = -EINVAL;
		dev_err(&pdev->dev, "Not all TX queues were configured\n");
		goto out;
	}

out:
	of_node_put(rx_node);
	of_node_put(tx_node);
	of_node_put(q_node);

	return ret;
}

/**
 * stmmac_dt_phy - parse device-tree driver parameters to allocate PHY resources
 * @plat: driver data platform structure
 * @np: device tree node
 * @dev: device pointer
 * Description:
 * The mdio bus will be allocated in case of a phy transceiver is on board;
 * it will be NULL if the fixed-link is configured.
 * If there is the "snps,dwmac-mdio" sub-node the mdio will be allocated
 * in any case (for DSA, mdio must be registered even if fixed-link).
 * The table below sums the supported configurations:
 *	-------------------------------
 *	snps,phy-addr	|     Y
 *	-------------------------------
 *	phy-handle	|     Y
 *	-------------------------------
 *	fixed-link	|     N
 *	-------------------------------
 *	snps,dwmac-mdio	|
 *	  even if	|     Y
 *	fixed-link	|
 *	-------------------------------
 *
 * It returns 0 in case of success otherwise -ENODEV.
 */
static int stmmac_dt_phy(struct plat_stmmacenet_data *plat,
			 struct device_node *np, struct device *dev)
{
	bool mdio = true;
	static const struct of_device_id need_mdio_ids[] = {
		{ .compatible = "snps,dwc-qos-ethernet-4.10" },
		{},
	};

	if (of_match_node(need_mdio_ids, np)) {
		plat->mdio_node = of_get_child_by_name(np, "mdio");
	} else {
		/**
		 * If snps,dwmac-mdio is passed from DT, always register
		 * the MDIO
		 */
		for_each_child_of_node(np, plat->mdio_node) {
			if (of_device_is_compatible(plat->mdio_node,
						    "snps,dwmac-mdio"))
				break;
		}
	}

	if (plat->mdio_node) {
		dev_dbg(dev, "Found MDIO subnode\n");
		mdio = true;
	}

	if (mdio) {
		plat->mdio_bus_data =
			devm_kzalloc(dev, sizeof(struct stmmac_mdio_bus_data),
				     GFP_KERNEL);
		if (!plat->mdio_bus_data)
			return -ENOMEM;

		plat->mdio_bus_data->needs_reset = true;
	}

	return 0;
}

/**
 * stmmac_of_get_mac_mode - retrieves the interface of the MAC
 * @np - device-tree node
 * Description:
 * Similar to `of_get_phy_mode()`, this function will retrieve (from
 * the device-tree) the interface mode on the MAC side. This assumes
 * that there is mode converter in-between the MAC & PHY
 * (e.g. GMII-to-RGMII).
 */
static int stmmac_of_get_mac_mode(struct device_node *np)
{
	const char *pm;
	int err, i;

	err = of_property_read_string(np, "mac-mode", &pm);
	if (err < 0)
		return err;

	for (i = 0; i < PHY_INTERFACE_MODE_MAX; i++) {
		if (!strcasecmp(pm, phy_modes(i)))
			return i;
	}

	return -ENODEV;
}

/**
 * stmmac_probe_config_dt - parse device-tree driver parameters
 * @pdev: platform_device structure
 * @mac: MAC address to use
 * Description:
 * this function is to read the driver parameters from device-tree and
 * set some private fields that will be used by the main at runtime.
 */
struct plat_stmmacenet_data *
stmmac_probe_config_dt(struct platform_device *pdev, const char **mac)
{
	struct device_node *np = pdev->dev.of_node;
	struct plat_stmmacenet_data *plat;
	struct stmmac_dma_cfg *dma_cfg;
	int rc;

	plat = devm_kzalloc(&pdev->dev, sizeof(*plat), GFP_KERNEL);
	if (!plat)
		return ERR_PTR(-ENOMEM);

	*mac = of_get_mac_address(np);
<<<<<<< HEAD
=======
	if (IS_ERR(*mac)) {
		if (PTR_ERR(*mac) == -EPROBE_DEFER)
			return ERR_CAST(*mac);

		*mac = NULL;
	}

>>>>>>> 043f8a22
	plat->phy_interface = of_get_phy_mode(np);
	if (plat->phy_interface < 0)
		return ERR_PTR(plat->phy_interface);

	plat->interface = stmmac_of_get_mac_mode(np);
	if (plat->interface < 0)
		plat->interface = plat->phy_interface;
<<<<<<< HEAD
=======

	/* Some wrapper drivers still rely on phy_node. Let's save it while
	 * they are not converted to phylink. */
	plat->phy_node = of_parse_phandle(np, "phy-handle", 0);

	/* PHYLINK automatically parses the phy-handle property */
	plat->phylink_node = np;
>>>>>>> 043f8a22

	/* Get max speed of operation from device tree */
	if (of_property_read_u32(np, "max-speed", &plat->max_speed))
		plat->max_speed = -1;

	plat->bus_id = of_alias_get_id(np, "ethernet");
	if (plat->bus_id < 0)
		plat->bus_id = 0;

	/* Default to phy auto-detection */
	plat->phy_addr = -1;

	/* Default to get clk_csr from stmmac_clk_crs_set(),
	 * or get clk_csr from device tree.
	 */
	plat->clk_csr = -1;
	of_property_read_u32(np, "clk_csr", &plat->clk_csr);

	/* "snps,phy-addr" is not a standard property. Mark it as deprecated
	 * and warn of its use. Remove this when phy node support is added.
	 */
	if (of_property_read_u32(np, "snps,phy-addr", &plat->phy_addr) == 0)
		dev_warn(&pdev->dev, "snps,phy-addr property is deprecated\n");

	/* To Configure PHY by using all device-tree supported properties */
	rc = stmmac_dt_phy(plat, np, &pdev->dev);
	if (rc)
		return ERR_PTR(rc);

	of_property_read_u32(np, "tx-fifo-depth", &plat->tx_fifo_size);

	of_property_read_u32(np, "rx-fifo-depth", &plat->rx_fifo_size);

	plat->force_sf_dma_mode =
		of_property_read_bool(np, "snps,force_sf_dma_mode");

	plat->en_tx_lpi_clockgating =
		of_property_read_bool(np, "snps,en-tx-lpi-clockgating");

	/* Set the maxmtu to a default of JUMBO_LEN in case the
	 * parameter is not present in the device tree.
	 */
	plat->maxmtu = JUMBO_LEN;

	/* Set default value for multicast hash bins */
	plat->multicast_filter_bins = HASH_TABLE_SIZE;

	/* Set default value for unicast filter entries */
	plat->unicast_filter_entries = 1;

	/*
	 * Currently only the properties needed on SPEAr600
	 * are provided. All other properties should be added
	 * once needed on other platforms.
	 */
	if (of_device_is_compatible(np, "st,spear600-gmac") ||
		of_device_is_compatible(np, "snps,dwmac-3.50a") ||
		of_device_is_compatible(np, "snps,dwmac-3.70a") ||
		of_device_is_compatible(np, "snps,dwmac")) {
		/* Note that the max-frame-size parameter as defined in the
		 * ePAPR v1.1 spec is defined as max-frame-size, it's
		 * actually used as the IEEE definition of MAC Client
		 * data, or MTU. The ePAPR specification is confusing as
		 * the definition is max-frame-size, but usage examples
		 * are clearly MTUs
		 */
		of_property_read_u32(np, "max-frame-size", &plat->maxmtu);
		of_property_read_u32(np, "snps,multicast-filter-bins",
				     &plat->multicast_filter_bins);
		of_property_read_u32(np, "snps,perfect-filter-entries",
				     &plat->unicast_filter_entries);
		plat->unicast_filter_entries = dwmac1000_validate_ucast_entries(
				&pdev->dev, plat->unicast_filter_entries);
		plat->multicast_filter_bins = dwmac1000_validate_mcast_bins(
				&pdev->dev, plat->multicast_filter_bins);
		plat->has_gmac = 1;
		plat->pmt = 1;
	}

	if (of_device_is_compatible(np, "snps,dwmac-4.00") ||
	    of_device_is_compatible(np, "snps,dwmac-4.10a") ||
	    of_device_is_compatible(np, "snps,dwmac-4.20a")) {
		plat->has_gmac4 = 1;
		plat->has_gmac = 0;
		plat->pmt = 1;
		plat->tso_en = of_property_read_bool(np, "snps,tso");
	}

	if (of_device_is_compatible(np, "snps,dwmac-3.610") ||
		of_device_is_compatible(np, "snps,dwmac-3.710")) {
		plat->enh_desc = 1;
		plat->bugged_jumbo = 1;
		plat->force_sf_dma_mode = 1;
	}

	if (of_device_is_compatible(np, "snps,dwxgmac")) {
		plat->has_xgmac = 1;
		plat->pmt = 1;
		plat->tso_en = of_property_read_bool(np, "snps,tso");
	}

	dma_cfg = devm_kzalloc(&pdev->dev, sizeof(*dma_cfg),
			       GFP_KERNEL);
	if (!dma_cfg) {
		stmmac_remove_config_dt(pdev, plat);
		return ERR_PTR(-ENOMEM);
	}
	plat->dma_cfg = dma_cfg;

	of_property_read_u32(np, "snps,pbl", &dma_cfg->pbl);
	if (!dma_cfg->pbl)
		dma_cfg->pbl = DEFAULT_DMA_PBL;
	of_property_read_u32(np, "snps,txpbl", &dma_cfg->txpbl);
	of_property_read_u32(np, "snps,rxpbl", &dma_cfg->rxpbl);
	dma_cfg->pblx8 = !of_property_read_bool(np, "snps,no-pbl-x8");

	dma_cfg->aal = of_property_read_bool(np, "snps,aal");
	dma_cfg->fixed_burst = of_property_read_bool(np, "snps,fixed-burst");
	dma_cfg->mixed_burst = of_property_read_bool(np, "snps,mixed-burst");

	plat->force_thresh_dma_mode = of_property_read_bool(np, "snps,force_thresh_dma_mode");
	if (plat->force_thresh_dma_mode) {
		plat->force_sf_dma_mode = 0;
		dev_warn(&pdev->dev,
			 "force_sf_dma_mode is ignored if force_thresh_dma_mode is set.\n");
	}

	of_property_read_u32(np, "snps,ps-speed", &plat->mac_port_sel_speed);

	plat->axi = stmmac_axi_setup(pdev);

	rc = stmmac_mtl_setup(pdev, plat);
	if (rc) {
		stmmac_remove_config_dt(pdev, plat);
		return ERR_PTR(rc);
	}

	/* clock setup */
	if (!of_device_is_compatible(np, "snps,dwc-qos-ethernet-4.10")) {
		plat->stmmac_clk = devm_clk_get(&pdev->dev,
						STMMAC_RESOURCE_NAME);
		if (IS_ERR(plat->stmmac_clk)) {
			dev_warn(&pdev->dev, "Cannot get CSR clock\n");
			plat->stmmac_clk = NULL;
		}
		clk_prepare_enable(plat->stmmac_clk);
	}

	plat->pclk = devm_clk_get(&pdev->dev, "pclk");
	if (IS_ERR(plat->pclk)) {
		if (PTR_ERR(plat->pclk) == -EPROBE_DEFER)
			goto error_pclk_get;

		plat->pclk = NULL;
	}
	clk_prepare_enable(plat->pclk);

	/* Fall-back to main clock in case of no PTP ref is passed */
	plat->clk_ptp_ref = devm_clk_get(&pdev->dev, "ptp_ref");
	if (IS_ERR(plat->clk_ptp_ref)) {
		plat->clk_ptp_rate = clk_get_rate(plat->stmmac_clk);
		plat->clk_ptp_ref = NULL;
		dev_warn(&pdev->dev, "PTP uses main clock\n");
	} else {
		plat->clk_ptp_rate = clk_get_rate(plat->clk_ptp_ref);
		dev_dbg(&pdev->dev, "PTP rate %d\n", plat->clk_ptp_rate);
	}

	plat->stmmac_rst = devm_reset_control_get(&pdev->dev,
						  STMMAC_RESOURCE_NAME);
	if (IS_ERR(plat->stmmac_rst)) {
		if (PTR_ERR(plat->stmmac_rst) == -EPROBE_DEFER)
			goto error_hw_init;

		dev_info(&pdev->dev, "no reset control found\n");
		plat->stmmac_rst = NULL;
	}

	return plat;

error_hw_init:
	clk_disable_unprepare(plat->pclk);
error_pclk_get:
	clk_disable_unprepare(plat->stmmac_clk);

	return ERR_PTR(-EPROBE_DEFER);
}

/**
 * stmmac_remove_config_dt - undo the effects of stmmac_probe_config_dt()
 * @pdev: platform_device structure
 * @plat: driver data platform structure
 *
 * Release resources claimed by stmmac_probe_config_dt().
 */
void stmmac_remove_config_dt(struct platform_device *pdev,
			     struct plat_stmmacenet_data *plat)
{
	of_node_put(plat->phy_node);
	of_node_put(plat->mdio_node);
}
#else
struct plat_stmmacenet_data *
stmmac_probe_config_dt(struct platform_device *pdev, const char **mac)
{
	return ERR_PTR(-EINVAL);
}

void stmmac_remove_config_dt(struct platform_device *pdev,
			     struct plat_stmmacenet_data *plat)
{
}
#endif /* CONFIG_OF */
EXPORT_SYMBOL_GPL(stmmac_probe_config_dt);
EXPORT_SYMBOL_GPL(stmmac_remove_config_dt);

int stmmac_get_platform_resources(struct platform_device *pdev,
				  struct stmmac_resources *stmmac_res)
{
	struct resource *res;

	memset(stmmac_res, 0, sizeof(*stmmac_res));

	/* Get IRQ information early to have an ability to ask for deferred
	 * probe if needed before we went too far with resource allocation.
	 */
	stmmac_res->irq = platform_get_irq_byname(pdev, "macirq");
	if (stmmac_res->irq < 0)
		return stmmac_res->irq;

	/* On some platforms e.g. SPEAr the wake up irq differs from the mac irq
	 * The external wake up irq can be passed through the platform code
	 * named as "eth_wake_irq"
	 *
	 * In case the wake up interrupt is not passed from the platform
	 * so the driver will continue to use the mac irq (ndev->irq)
	 */
	stmmac_res->wol_irq = platform_get_irq_byname(pdev, "eth_wake_irq");
	if (stmmac_res->wol_irq < 0) {
		if (stmmac_res->wol_irq == -EPROBE_DEFER)
			return -EPROBE_DEFER;
		stmmac_res->wol_irq = stmmac_res->irq;
	}

	stmmac_res->lpi_irq = platform_get_irq_byname(pdev, "eth_lpi");
	if (stmmac_res->lpi_irq == -EPROBE_DEFER)
		return -EPROBE_DEFER;

	res = platform_get_resource(pdev, IORESOURCE_MEM, 0);
	stmmac_res->addr = devm_ioremap_resource(&pdev->dev, res);

	return PTR_ERR_OR_ZERO(stmmac_res->addr);
}
EXPORT_SYMBOL_GPL(stmmac_get_platform_resources);

/**
 * stmmac_pltfr_remove
 * @pdev: platform device pointer
 * Description: this function calls the main to free the net resources
 * and calls the platforms hook and release the resources (e.g. mem).
 */
int stmmac_pltfr_remove(struct platform_device *pdev)
{
	struct net_device *ndev = platform_get_drvdata(pdev);
	struct stmmac_priv *priv = netdev_priv(ndev);
	struct plat_stmmacenet_data *plat = priv->plat;
	int ret = stmmac_dvr_remove(&pdev->dev);

	if (plat->exit)
		plat->exit(pdev, plat->bsp_priv);

	stmmac_remove_config_dt(pdev, plat);

	return ret;
}
EXPORT_SYMBOL_GPL(stmmac_pltfr_remove);

#ifdef CONFIG_PM_SLEEP
/**
 * stmmac_pltfr_suspend
 * @dev: device pointer
 * Description: this function is invoked when suspend the driver and it direcly
 * call the main suspend function and then, if required, on some platform, it
 * can call an exit helper.
 */
static int stmmac_pltfr_suspend(struct device *dev)
{
	int ret;
	struct net_device *ndev = dev_get_drvdata(dev);
	struct stmmac_priv *priv = netdev_priv(ndev);
	struct platform_device *pdev = to_platform_device(dev);

	ret = stmmac_suspend(dev);
	if (priv->plat->exit)
		priv->plat->exit(pdev, priv->plat->bsp_priv);

	return ret;
}

/**
 * stmmac_pltfr_resume
 * @dev: device pointer
 * Description: this function is invoked when resume the driver before calling
 * the main resume function, on some platforms, it can call own init helper
 * if required.
 */
static int stmmac_pltfr_resume(struct device *dev)
{
	struct net_device *ndev = dev_get_drvdata(dev);
	struct stmmac_priv *priv = netdev_priv(ndev);
	struct platform_device *pdev = to_platform_device(dev);

	if (priv->plat->init)
		priv->plat->init(pdev, priv->plat->bsp_priv);

	return stmmac_resume(dev);
}
#endif /* CONFIG_PM_SLEEP */

SIMPLE_DEV_PM_OPS(stmmac_pltfr_pm_ops, stmmac_pltfr_suspend,
				       stmmac_pltfr_resume);
EXPORT_SYMBOL_GPL(stmmac_pltfr_pm_ops);

MODULE_DESCRIPTION("STMMAC 10/100/1000 Ethernet platform support");
MODULE_AUTHOR("Giuseppe Cavallaro <peppe.cavallaro@st.com>");
MODULE_LICENSE("GPL");<|MERGE_RESOLUTION|>--- conflicted
+++ resolved
@@ -405,8 +405,6 @@
 		return ERR_PTR(-ENOMEM);
 
 	*mac = of_get_mac_address(np);
-<<<<<<< HEAD
-=======
 	if (IS_ERR(*mac)) {
 		if (PTR_ERR(*mac) == -EPROBE_DEFER)
 			return ERR_CAST(*mac);
@@ -414,7 +412,6 @@
 		*mac = NULL;
 	}
 
->>>>>>> 043f8a22
 	plat->phy_interface = of_get_phy_mode(np);
 	if (plat->phy_interface < 0)
 		return ERR_PTR(plat->phy_interface);
@@ -422,8 +419,6 @@
 	plat->interface = stmmac_of_get_mac_mode(np);
 	if (plat->interface < 0)
 		plat->interface = plat->phy_interface;
-<<<<<<< HEAD
-=======
 
 	/* Some wrapper drivers still rely on phy_node. Let's save it while
 	 * they are not converted to phylink. */
@@ -431,7 +426,6 @@
 
 	/* PHYLINK automatically parses the phy-handle property */
 	plat->phylink_node = np;
->>>>>>> 043f8a22
 
 	/* Get max speed of operation from device tree */
 	if (of_property_read_u32(np, "max-speed", &plat->max_speed))
