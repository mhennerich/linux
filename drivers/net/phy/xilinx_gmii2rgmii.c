/* Xilinx GMII2RGMII Converter driver
 *
 * Copyright (C) 2016 Xilinx, Inc.
 * Copyright (C) 2016 Andrew Lunn <andrew@lunn.ch>
 *
 * Author: Andrew Lunn <andrew@lunn.ch>
 * Author: Kedareswara rao Appana <appanad@xilinx.com>
 *
 * Description:
 * This driver is developed for Xilinx GMII2RGMII Converter
 *
 * This program is free software: you can redistribute it and/or modify
 * it under the terms of the GNU General Public License as published by
 * the Free Software Foundation, either version 2 of the License, or
 * (at your option) any later version.
 *
 * This program is distributed in the hope that it will be useful,
 * but WITHOUT ANY WARRANTY; without even the implied warranty of
 * MERCHANTABILITY or FITNESS FOR A PARTICULAR PURPOSE.  See the
 * GNU General Public License for more details.
 */
#include <linux/module.h>
#include <linux/kernel.h>
#include <linux/mii.h>
#include <linux/mdio.h>
#include <linux/phy.h>
#include <linux/of_mdio.h>

#define XILINX_GMII2RGMII_REG		0x10
#define XILINX_GMII2RGMII_SPEED_MASK	(BMCR_SPEED1000 | BMCR_SPEED100)

struct gmii2rgmii {
	struct phy_device *phy_dev;
	struct phy_driver *phy_drv;
	struct phy_driver conv_phy_drv;
	struct mdio_device *mdio;
};

static int xgmiitorgmii_read_status(struct phy_device *phydev)
{
	struct gmii2rgmii *priv = phydev->priv;
	struct mii_bus *bus = priv->mdio->bus;
	int addr = priv->mdio->addr;
	u16 val = 0;
	int err;

	err = priv->phy_drv->read_status(phydev);
	if (err < 0)
		return err;

	val = mdiobus_read(bus, addr, XILINX_GMII2RGMII_REG);
	val &= ~XILINX_GMII2RGMII_SPEED_MASK;

	if (phydev->speed == SPEED_1000)
		val |= BMCR_SPEED1000;
	else if (phydev->speed == SPEED_100)
		val |= BMCR_SPEED100;
	else
		val |= BMCR_SPEED10;

	mdiobus_write(bus, addr, XILINX_GMII2RGMII_REG, val);

	return 0;
}

static int xgmiitorgmii_probe(struct mdio_device *mdiodev)
{
	struct device *dev = &mdiodev->dev;
	struct device_node *np = dev->of_node, *phy_node;
	struct gmii2rgmii *priv;

	priv = devm_kzalloc(dev, sizeof(*priv), GFP_KERNEL);
	if (!priv)
		return -ENOMEM;

	phy_node = of_parse_phandle(np, "phy-handle", 0);
	if (!phy_node) {
		dev_err(dev, "Couldn't parse phy-handle\n");
		return -ENODEV;
	}

	priv->phy_dev = of_phy_find_device(phy_node);
	of_node_put(phy_node);
	if (!priv->phy_dev) {
		dev_info(dev, "Couldn't find phydev\n");
		return -EPROBE_DEFER;
	}

	if (!priv->phy_dev->drv) {
<<<<<<< HEAD
		dev_err(dev, "External PHY driver not probed\n");
=======
		dev_info(dev, "Attached phy not ready\n");
>>>>>>> 84df9525
		return -EPROBE_DEFER;
	}

	priv->mdio = mdiodev;
	priv->phy_drv = priv->phy_dev->drv;
	memcpy(&priv->conv_phy_drv, priv->phy_dev->drv,
	       sizeof(struct phy_driver));
	priv->conv_phy_drv.read_status = xgmiitorgmii_read_status;
	priv->phy_dev->priv = priv;
	priv->phy_dev->drv = &priv->conv_phy_drv;

	return 0;
}

static const struct of_device_id xgmiitorgmii_of_match[] = {
	{ .compatible = "xlnx,gmii-to-rgmii-1.0" },
	{},
};
MODULE_DEVICE_TABLE(of, xgmiitorgmii_of_match);

static struct mdio_driver xgmiitorgmii_driver = {
	.probe	= xgmiitorgmii_probe,
	.mdiodrv.driver = {
		.name = "xgmiitorgmii",
		.of_match_table = xgmiitorgmii_of_match,
	},
};

mdio_module_driver(xgmiitorgmii_driver);

MODULE_DESCRIPTION("Xilinx GMII2RGMII converter driver");
MODULE_LICENSE("GPL");<|MERGE_RESOLUTION|>--- conflicted
+++ resolved
@@ -87,11 +87,7 @@
 	}
 
 	if (!priv->phy_dev->drv) {
-<<<<<<< HEAD
-		dev_err(dev, "External PHY driver not probed\n");
-=======
 		dev_info(dev, "Attached phy not ready\n");
->>>>>>> 84df9525
 		return -EPROBE_DEFER;
 	}
 
