--- conflicted
+++ resolved
@@ -67,12 +67,8 @@
 	  Choose this if you need the GEM CMA helper functions
 
 config DRM_KMS_CMA_HELPER
-<<<<<<< HEAD
-	bool	
-=======
 	bool
 	depends on DRM && HAVE_DMA_ATTRS
->>>>>>> ea8f1fb4
 	select DRM_GEM_CMA_HELPER
 	select DRM_KMS_FB_HELPER
 	select FB_SYS_FILLRECT
