--- conflicted
+++ resolved
@@ -50,12 +50,8 @@
 			    uint32_t supported_device,
 			    int connector_type,
 			    struct radeon_i2c_bus_rec *i2c_bus,
-<<<<<<< HEAD
-			    uint16_t connector_object_id);
-=======
 			    uint16_t connector_object_id,
 			    struct radeon_hpd *hpd);
->>>>>>> d4877cf2
 
 /* from radeon_legacy_encoder.c */
 extern void
@@ -452,26 +448,6 @@
 {
 	struct radeon_i2c_bus_rec i2c;
 
-<<<<<<< HEAD
-	i2c.mask_clk_mask = RADEON_GPIO_EN_1;
-	i2c.mask_data_mask = RADEON_GPIO_EN_0;
-	i2c.a_clk_mask = RADEON_GPIO_A_1;
-	i2c.a_data_mask = RADEON_GPIO_A_0;
-	i2c.en_clk_mask = RADEON_GPIO_EN_1;
-	i2c.en_data_mask = RADEON_GPIO_EN_0;
-	i2c.y_clk_mask = RADEON_GPIO_Y_1;
-	i2c.y_data_mask = RADEON_GPIO_Y_0;
-	if ((ddc_line == RADEON_LCD_GPIO_MASK) ||
-	    (ddc_line == RADEON_MDGPIO_EN_REG)) {
-		i2c.mask_clk_reg = ddc_line;
-		i2c.mask_data_reg = ddc_line;
-		i2c.a_clk_reg = ddc_line;
-		i2c.a_data_reg = ddc_line;
-		i2c.en_clk_reg = ddc_line;
-		i2c.en_data_reg = ddc_line;
-		i2c.y_clk_reg = ddc_line + 4;
-		i2c.y_data_reg = ddc_line + 4;
-=======
 	if (ddc_line == RADEON_GPIOPAD_MASK) {
 		i2c.mask_clk_reg = RADEON_GPIOPAD_MASK;
 		i2c.mask_data_reg = RADEON_GPIOPAD_MASK;
@@ -490,7 +466,6 @@
 		i2c.en_data_reg = RADEON_MDGPIO_EN;
 		i2c.y_clk_reg = RADEON_MDGPIO_Y;
 		i2c.y_data_reg = RADEON_MDGPIO_Y;
->>>>>>> d4877cf2
 	} else {
 		i2c.mask_clk_mask = RADEON_GPIO_EN_1;
 		i2c.mask_data_mask = RADEON_GPIO_EN_0;
@@ -1135,11 +1110,7 @@
 	struct radeon_i2c_bus_rec i2c_bus;
 
 	/* default for macs */
-<<<<<<< HEAD
-	i2c_bus = combios_setup_i2c_bus(RADEON_GPIO_MONID);
-=======
 	i2c_bus = combios_setup_i2c_bus(rdev, RADEON_GPIO_MONID);
->>>>>>> d4877cf2
 	tmds->i2c_bus = radeon_i2c_create(dev, &i2c_bus, "DVO");
 
 	/* XXX some macs have duallink chips */
@@ -1215,17 +1186,6 @@
 			gpio = RBIOS8(offset + 4 + 3);
 			switch (gpio) {
 			case DDC_MONID:
-<<<<<<< HEAD
-				i2c_bus = combios_setup_i2c_bus(RADEON_GPIO_MONID);
-				tmds->i2c_bus = radeon_i2c_create(dev, &i2c_bus, "DVO");
-				break;
-			case DDC_DVI:
-				i2c_bus = combios_setup_i2c_bus(RADEON_GPIO_DVI_DDC);
-				tmds->i2c_bus = radeon_i2c_create(dev, &i2c_bus, "DVO");
-				break;
-			case DDC_VGA:
-				i2c_bus = combios_setup_i2c_bus(RADEON_GPIO_VGA_DDC);
-=======
 				i2c_bus = combios_setup_i2c_bus(rdev, RADEON_GPIO_MONID);
 				tmds->i2c_bus = radeon_i2c_create(dev, &i2c_bus, "DVO");
 				break;
@@ -1235,21 +1195,14 @@
 				break;
 			case DDC_VGA:
 				i2c_bus = combios_setup_i2c_bus(rdev, RADEON_GPIO_VGA_DDC);
->>>>>>> d4877cf2
 				tmds->i2c_bus = radeon_i2c_create(dev, &i2c_bus, "DVO");
 				break;
 			case DDC_CRT2:
 				/* R3xx+ chips don't have GPIO_CRT2_DDC gpio pad */
 				if (rdev->family >= CHIP_R300)
-<<<<<<< HEAD
-					i2c_bus = combios_setup_i2c_bus(RADEON_GPIO_MONID);
-				else
-					i2c_bus = combios_setup_i2c_bus(RADEON_GPIO_CRT2_DDC);
-=======
 					i2c_bus = combios_setup_i2c_bus(rdev, RADEON_GPIO_MONID);
 				else
 					i2c_bus = combios_setup_i2c_bus(rdev, RADEON_GPIO_CRT2_DDC);
->>>>>>> d4877cf2
 				tmds->i2c_bus = radeon_i2c_create(dev, &i2c_bus, "DVO");
 				break;
 			case DDC_LCD: /* MM i2c */
@@ -1260,7 +1213,6 @@
 				break;
 			}
 		}
-<<<<<<< HEAD
 	}
 
 	if (!tmds->i2c_bus) {
@@ -1268,15 +1220,6 @@
 		return false;
 	}
 
-=======
-	}
-
-	if (!tmds->i2c_bus) {
-		DRM_INFO("No valid Ext TMDS info found in BIOS\n");
-		return false;
-	}
-
->>>>>>> d4877cf2
 	return true;
 }
 
@@ -1356,12 +1299,8 @@
 						    ATOM_DEVICE_CRT1_SUPPORT,
 						    DRM_MODE_CONNECTOR_VGA,
 						    &ddc_i2c,
-<<<<<<< HEAD
-						    CONNECTOR_OBJECT_ID_VGA);
-=======
 						    CONNECTOR_OBJECT_ID_VGA,
 						    &hpd);
->>>>>>> d4877cf2
 		} else if (rdev->flags & RADEON_IS_MOBILITY) {
 			/* LVDS */
 			ddc_i2c = combios_setup_i2c_bus(rdev, 0);
@@ -1375,12 +1314,8 @@
 						    ATOM_DEVICE_LCD1_SUPPORT,
 						    DRM_MODE_CONNECTOR_LVDS,
 						    &ddc_i2c,
-<<<<<<< HEAD
-						    CONNECTOR_OBJECT_ID_LVDS);
-=======
 						    CONNECTOR_OBJECT_ID_LVDS,
 						    &hpd);
->>>>>>> d4877cf2
 
 			/* VGA - primary dac */
 			ddc_i2c = combios_setup_i2c_bus(rdev, RADEON_GPIO_VGA_DDC);
@@ -1394,12 +1329,8 @@
 						    ATOM_DEVICE_CRT1_SUPPORT,
 						    DRM_MODE_CONNECTOR_VGA,
 						    &ddc_i2c,
-<<<<<<< HEAD
-						    CONNECTOR_OBJECT_ID_VGA);
-=======
 						    CONNECTOR_OBJECT_ID_VGA,
 						    &hpd);
->>>>>>> d4877cf2
 		} else {
 			/* DVI-I - tv dac, int tmds */
 			ddc_i2c = combios_setup_i2c_bus(rdev, RADEON_GPIO_DVI_DDC);
@@ -1419,12 +1350,8 @@
 						    ATOM_DEVICE_CRT2_SUPPORT,
 						    DRM_MODE_CONNECTOR_DVII,
 						    &ddc_i2c,
-<<<<<<< HEAD
-						    CONNECTOR_OBJECT_ID_SINGLE_LINK_DVI_I);
-=======
 						    CONNECTOR_OBJECT_ID_SINGLE_LINK_DVI_I,
 						    &hpd);
->>>>>>> d4877cf2
 
 			/* VGA - primary dac */
 			ddc_i2c = combios_setup_i2c_bus(rdev, RADEON_GPIO_VGA_DDC);
@@ -1438,12 +1365,8 @@
 						    ATOM_DEVICE_CRT1_SUPPORT,
 						    DRM_MODE_CONNECTOR_VGA,
 						    &ddc_i2c,
-<<<<<<< HEAD
-						    CONNECTOR_OBJECT_ID_VGA);
-=======
 						    CONNECTOR_OBJECT_ID_VGA,
 						    &hpd);
->>>>>>> d4877cf2
 		}
 
 		if (rdev->family != CHIP_R100 && rdev->family != CHIP_R200) {
@@ -1459,12 +1382,8 @@
 						    ATOM_DEVICE_TV1_SUPPORT,
 						    DRM_MODE_CONNECTOR_SVIDEO,
 						    &ddc_i2c,
-<<<<<<< HEAD
-						    CONNECTOR_OBJECT_ID_SVIDEO);
-=======
 						    CONNECTOR_OBJECT_ID_SVIDEO,
 						    &hpd);
->>>>>>> d4877cf2
 		}
 		break;
 	case CT_IBOOK:
@@ -1480,12 +1399,8 @@
 					  ATOM_DEVICE_LCD1_SUPPORT);
 		radeon_add_legacy_connector(dev, 0, ATOM_DEVICE_LCD1_SUPPORT,
 					    DRM_MODE_CONNECTOR_LVDS, &ddc_i2c,
-<<<<<<< HEAD
-					    CONNECTOR_OBJECT_ID_LVDS);
-=======
 					    CONNECTOR_OBJECT_ID_LVDS,
 					    &hpd);
->>>>>>> d4877cf2
 		/* VGA - TV DAC */
 		ddc_i2c = combios_setup_i2c_bus(rdev, RADEON_GPIO_VGA_DDC);
 		hpd.hpd = RADEON_HPD_NONE;
@@ -1496,12 +1411,8 @@
 					  ATOM_DEVICE_CRT2_SUPPORT);
 		radeon_add_legacy_connector(dev, 1, ATOM_DEVICE_CRT2_SUPPORT,
 					    DRM_MODE_CONNECTOR_VGA, &ddc_i2c,
-<<<<<<< HEAD
-					    CONNECTOR_OBJECT_ID_VGA);
-=======
 					    CONNECTOR_OBJECT_ID_VGA,
 					    &hpd);
->>>>>>> d4877cf2
 		/* TV - TV DAC */
 		ddc_i2c.valid = false;
 		hpd.hpd = RADEON_HPD_NONE;
@@ -1513,12 +1424,8 @@
 		radeon_add_legacy_connector(dev, 2, ATOM_DEVICE_TV1_SUPPORT,
 					    DRM_MODE_CONNECTOR_SVIDEO,
 					    &ddc_i2c,
-<<<<<<< HEAD
-					    CONNECTOR_OBJECT_ID_SVIDEO);
-=======
 					    CONNECTOR_OBJECT_ID_SVIDEO,
 					    &hpd);
->>>>>>> d4877cf2
 		break;
 	case CT_POWERBOOK_EXTERNAL:
 		DRM_INFO("Connector Table: %d (powerbook external tmds)\n",
@@ -1533,12 +1440,8 @@
 					  ATOM_DEVICE_LCD1_SUPPORT);
 		radeon_add_legacy_connector(dev, 0, ATOM_DEVICE_LCD1_SUPPORT,
 					    DRM_MODE_CONNECTOR_LVDS, &ddc_i2c,
-<<<<<<< HEAD
-					    CONNECTOR_OBJECT_ID_LVDS);
-=======
 					    CONNECTOR_OBJECT_ID_LVDS,
 					    &hpd);
->>>>>>> d4877cf2
 		/* DVI-I - primary dac, ext tmds */
 		ddc_i2c = combios_setup_i2c_bus(rdev, RADEON_GPIO_VGA_DDC);
 		hpd.hpd = RADEON_HPD_2; /* ??? */
@@ -1557,12 +1460,8 @@
 					    ATOM_DEVICE_DFP2_SUPPORT |
 					    ATOM_DEVICE_CRT1_SUPPORT,
 					    DRM_MODE_CONNECTOR_DVII, &ddc_i2c,
-<<<<<<< HEAD
-					    CONNECTOR_OBJECT_ID_DUAL_LINK_DVI_I);
-=======
 					    CONNECTOR_OBJECT_ID_DUAL_LINK_DVI_I,
 					    &hpd);
->>>>>>> d4877cf2
 		/* TV - TV DAC */
 		ddc_i2c.valid = false;
 		hpd.hpd = RADEON_HPD_NONE;
@@ -1574,12 +1473,8 @@
 		radeon_add_legacy_connector(dev, 2, ATOM_DEVICE_TV1_SUPPORT,
 					    DRM_MODE_CONNECTOR_SVIDEO,
 					    &ddc_i2c,
-<<<<<<< HEAD
-					    CONNECTOR_OBJECT_ID_SVIDEO);
-=======
 					    CONNECTOR_OBJECT_ID_SVIDEO,
 					    &hpd);
->>>>>>> d4877cf2
 		break;
 	case CT_POWERBOOK_INTERNAL:
 		DRM_INFO("Connector Table: %d (powerbook internal tmds)\n",
@@ -1594,12 +1489,8 @@
 					  ATOM_DEVICE_LCD1_SUPPORT);
 		radeon_add_legacy_connector(dev, 0, ATOM_DEVICE_LCD1_SUPPORT,
 					    DRM_MODE_CONNECTOR_LVDS, &ddc_i2c,
-<<<<<<< HEAD
-					    CONNECTOR_OBJECT_ID_LVDS);
-=======
 					    CONNECTOR_OBJECT_ID_LVDS,
 					    &hpd);
->>>>>>> d4877cf2
 		/* DVI-I - primary dac, int tmds */
 		ddc_i2c = combios_setup_i2c_bus(rdev, RADEON_GPIO_VGA_DDC);
 		hpd.hpd = RADEON_HPD_1; /* ??? */
@@ -1617,12 +1508,8 @@
 					    ATOM_DEVICE_DFP1_SUPPORT |
 					    ATOM_DEVICE_CRT1_SUPPORT,
 					    DRM_MODE_CONNECTOR_DVII, &ddc_i2c,
-<<<<<<< HEAD
-					    CONNECTOR_OBJECT_ID_SINGLE_LINK_DVI_I);
-=======
 					    CONNECTOR_OBJECT_ID_SINGLE_LINK_DVI_I,
 					    &hpd);
->>>>>>> d4877cf2
 		/* TV - TV DAC */
 		ddc_i2c.valid = false;
 		hpd.hpd = RADEON_HPD_NONE;
@@ -1634,12 +1521,8 @@
 		radeon_add_legacy_connector(dev, 2, ATOM_DEVICE_TV1_SUPPORT,
 					    DRM_MODE_CONNECTOR_SVIDEO,
 					    &ddc_i2c,
-<<<<<<< HEAD
-					    CONNECTOR_OBJECT_ID_SVIDEO);
-=======
 					    CONNECTOR_OBJECT_ID_SVIDEO,
 					    &hpd);
->>>>>>> d4877cf2
 		break;
 	case CT_POWERBOOK_VGA:
 		DRM_INFO("Connector Table: %d (powerbook vga)\n",
@@ -1654,12 +1537,8 @@
 					  ATOM_DEVICE_LCD1_SUPPORT);
 		radeon_add_legacy_connector(dev, 0, ATOM_DEVICE_LCD1_SUPPORT,
 					    DRM_MODE_CONNECTOR_LVDS, &ddc_i2c,
-<<<<<<< HEAD
-					    CONNECTOR_OBJECT_ID_LVDS);
-=======
 					    CONNECTOR_OBJECT_ID_LVDS,
 					    &hpd);
->>>>>>> d4877cf2
 		/* VGA - primary dac */
 		ddc_i2c = combios_setup_i2c_bus(rdev, RADEON_GPIO_VGA_DDC);
 		hpd.hpd = RADEON_HPD_NONE;
@@ -1670,12 +1549,8 @@
 					  ATOM_DEVICE_CRT1_SUPPORT);
 		radeon_add_legacy_connector(dev, 1, ATOM_DEVICE_CRT1_SUPPORT,
 					    DRM_MODE_CONNECTOR_VGA, &ddc_i2c,
-<<<<<<< HEAD
-					    CONNECTOR_OBJECT_ID_VGA);
-=======
 					    CONNECTOR_OBJECT_ID_VGA,
 					    &hpd);
->>>>>>> d4877cf2
 		/* TV - TV DAC */
 		ddc_i2c.valid = false;
 		hpd.hpd = RADEON_HPD_NONE;
@@ -1687,12 +1562,8 @@
 		radeon_add_legacy_connector(dev, 2, ATOM_DEVICE_TV1_SUPPORT,
 					    DRM_MODE_CONNECTOR_SVIDEO,
 					    &ddc_i2c,
-<<<<<<< HEAD
-					    CONNECTOR_OBJECT_ID_SVIDEO);
-=======
 					    CONNECTOR_OBJECT_ID_SVIDEO,
 					    &hpd);
->>>>>>> d4877cf2
 		break;
 	case CT_MINI_EXTERNAL:
 		DRM_INFO("Connector Table: %d (mini external tmds)\n",
@@ -1715,12 +1586,8 @@
 					    ATOM_DEVICE_DFP2_SUPPORT |
 					    ATOM_DEVICE_CRT2_SUPPORT,
 					    DRM_MODE_CONNECTOR_DVII, &ddc_i2c,
-<<<<<<< HEAD
-					    CONNECTOR_OBJECT_ID_SINGLE_LINK_DVI_I);
-=======
 					    CONNECTOR_OBJECT_ID_SINGLE_LINK_DVI_I,
 					    &hpd);
->>>>>>> d4877cf2
 		/* TV - TV DAC */
 		ddc_i2c.valid = false;
 		hpd.hpd = RADEON_HPD_NONE;
@@ -1732,12 +1599,8 @@
 		radeon_add_legacy_connector(dev, 1, ATOM_DEVICE_TV1_SUPPORT,
 					    DRM_MODE_CONNECTOR_SVIDEO,
 					    &ddc_i2c,
-<<<<<<< HEAD
-					    CONNECTOR_OBJECT_ID_SVIDEO);
-=======
 					    CONNECTOR_OBJECT_ID_SVIDEO,
 					    &hpd);
->>>>>>> d4877cf2
 		break;
 	case CT_MINI_INTERNAL:
 		DRM_INFO("Connector Table: %d (mini internal tmds)\n",
@@ -1759,12 +1622,8 @@
 					    ATOM_DEVICE_DFP1_SUPPORT |
 					    ATOM_DEVICE_CRT2_SUPPORT,
 					    DRM_MODE_CONNECTOR_DVII, &ddc_i2c,
-<<<<<<< HEAD
-					    CONNECTOR_OBJECT_ID_SINGLE_LINK_DVI_I);
-=======
 					    CONNECTOR_OBJECT_ID_SINGLE_LINK_DVI_I,
 					    &hpd);
->>>>>>> d4877cf2
 		/* TV - TV DAC */
 		ddc_i2c.valid = false;
 		hpd.hpd = RADEON_HPD_NONE;
@@ -1776,12 +1635,8 @@
 		radeon_add_legacy_connector(dev, 1, ATOM_DEVICE_TV1_SUPPORT,
 					    DRM_MODE_CONNECTOR_SVIDEO,
 					    &ddc_i2c,
-<<<<<<< HEAD
-					    CONNECTOR_OBJECT_ID_SVIDEO);
-=======
 					    CONNECTOR_OBJECT_ID_SVIDEO,
 					    &hpd);
->>>>>>> d4877cf2
 		break;
 	case CT_IMAC_G5_ISIGHT:
 		DRM_INFO("Connector Table: %d (imac g5 isight)\n",
@@ -1796,12 +1651,8 @@
 					  ATOM_DEVICE_DFP1_SUPPORT);
 		radeon_add_legacy_connector(dev, 0, ATOM_DEVICE_DFP1_SUPPORT,
 					    DRM_MODE_CONNECTOR_DVID, &ddc_i2c,
-<<<<<<< HEAD
-					    CONNECTOR_OBJECT_ID_SINGLE_LINK_DVI_D);
-=======
 					    CONNECTOR_OBJECT_ID_SINGLE_LINK_DVI_D,
 					    &hpd);
->>>>>>> d4877cf2
 		/* VGA - tv dac */
 		ddc_i2c = combios_setup_i2c_bus(rdev, RADEON_GPIO_DVI_DDC);
 		hpd.hpd = RADEON_HPD_NONE;
@@ -1812,12 +1663,8 @@
 					  ATOM_DEVICE_CRT2_SUPPORT);
 		radeon_add_legacy_connector(dev, 1, ATOM_DEVICE_CRT2_SUPPORT,
 					    DRM_MODE_CONNECTOR_VGA, &ddc_i2c,
-<<<<<<< HEAD
-					    CONNECTOR_OBJECT_ID_VGA);
-=======
 					    CONNECTOR_OBJECT_ID_VGA,
 					    &hpd);
->>>>>>> d4877cf2
 		/* TV - TV DAC */
 		ddc_i2c.valid = false;
 		hpd.hpd = RADEON_HPD_NONE;
@@ -1829,12 +1676,8 @@
 		radeon_add_legacy_connector(dev, 2, ATOM_DEVICE_TV1_SUPPORT,
 					    DRM_MODE_CONNECTOR_SVIDEO,
 					    &ddc_i2c,
-<<<<<<< HEAD
-					    CONNECTOR_OBJECT_ID_SVIDEO);
-=======
 					    CONNECTOR_OBJECT_ID_SVIDEO,
 					    &hpd);
->>>>>>> d4877cf2
 		break;
 	case CT_EMAC:
 		DRM_INFO("Connector Table: %d (emac)\n",
@@ -1849,12 +1692,8 @@
 					  ATOM_DEVICE_CRT1_SUPPORT);
 		radeon_add_legacy_connector(dev, 0, ATOM_DEVICE_CRT1_SUPPORT,
 					    DRM_MODE_CONNECTOR_VGA, &ddc_i2c,
-<<<<<<< HEAD
-					    CONNECTOR_OBJECT_ID_VGA);
-=======
 					    CONNECTOR_OBJECT_ID_VGA,
 					    &hpd);
->>>>>>> d4877cf2
 		/* VGA - tv dac */
 		ddc_i2c = combios_setup_i2c_bus(rdev, RADEON_GPIO_CRT2_DDC);
 		hpd.hpd = RADEON_HPD_NONE;
@@ -1865,12 +1704,8 @@
 					  ATOM_DEVICE_CRT2_SUPPORT);
 		radeon_add_legacy_connector(dev, 1, ATOM_DEVICE_CRT2_SUPPORT,
 					    DRM_MODE_CONNECTOR_VGA, &ddc_i2c,
-<<<<<<< HEAD
-					    CONNECTOR_OBJECT_ID_VGA);
-=======
 					    CONNECTOR_OBJECT_ID_VGA,
 					    &hpd);
->>>>>>> d4877cf2
 		/* TV - TV DAC */
 		ddc_i2c.valid = false;
 		hpd.hpd = RADEON_HPD_NONE;
@@ -1882,12 +1717,8 @@
 		radeon_add_legacy_connector(dev, 2, ATOM_DEVICE_TV1_SUPPORT,
 					    DRM_MODE_CONNECTOR_SVIDEO,
 					    &ddc_i2c,
-<<<<<<< HEAD
-					    CONNECTOR_OBJECT_ID_SVIDEO);
-=======
 					    CONNECTOR_OBJECT_ID_SVIDEO,
 					    &hpd);
->>>>>>> d4877cf2
 		break;
 	default:
 		DRM_INFO("Connector table: %d (invalid)\n",
@@ -1926,27 +1757,12 @@
 		ddc_i2c->en_data_mask = 0x80;
 		ddc_i2c->y_clk_mask = (0x20 << 8);
 		ddc_i2c->y_data_mask = 0x80;
-<<<<<<< HEAD
-		ddc_i2c->mask_clk_reg = RADEON_GPIOPAD_MASK;
-		ddc_i2c->mask_data_reg = RADEON_GPIOPAD_MASK;
-		ddc_i2c->a_clk_reg = RADEON_GPIOPAD_A;
-		ddc_i2c->a_data_reg = RADEON_GPIOPAD_A;
-		ddc_i2c->en_clk_reg = RADEON_GPIOPAD_EN;
-		ddc_i2c->en_data_reg = RADEON_GPIOPAD_EN;
-		ddc_i2c->y_clk_reg = RADEON_GPIOPAD_Y;
-		ddc_i2c->y_data_reg = RADEON_GPIOPAD_Y;
-=======
->>>>>>> d4877cf2
 	}
 
 	/* R3xx+ chips don't have GPIO_CRT2_DDC gpio pad */
 	if ((rdev->family >= CHIP_R300) &&
 	    ddc_i2c->mask_clk_reg == RADEON_GPIO_CRT2_DDC)
-<<<<<<< HEAD
-		*ddc_i2c = combios_setup_i2c_bus(RADEON_GPIO_DVI_DDC);
-=======
 		*ddc_i2c = combios_setup_i2c_bus(rdev, RADEON_GPIO_DVI_DDC);
->>>>>>> d4877cf2
 
 	/* Certain IBM chipset RN50s have a BIOS reporting two VGAs,
 	   one with VGA DDC and one with CRT2 DDC. - kill the CRT2 DDC one */
@@ -2083,10 +1899,6 @@
 				break;
 			}
 
-<<<<<<< HEAD
-			if (!radeon_apply_legacy_quirks(dev, i, &connector,
-						       &ddc_i2c))
-=======
 			switch (connector) {
 			case CONNECTOR_PROPRIETARY_LEGACY:
 			case CONNECTOR_DVI_I_LEGACY:
@@ -2103,7 +1915,6 @@
 
 			if (!radeon_apply_legacy_quirks(dev, i, &connector,
 							&ddc_i2c, &hpd))
->>>>>>> d4877cf2
 				continue;
 
 			switch (connector) {
@@ -2120,12 +1931,8 @@
 							    legacy_connector_convert
 							    [connector],
 							    &ddc_i2c,
-<<<<<<< HEAD
-							    CONNECTOR_OBJECT_ID_SINGLE_LINK_DVI_D);
-=======
 							    CONNECTOR_OBJECT_ID_SINGLE_LINK_DVI_D,
 							    &hpd);
->>>>>>> d4877cf2
 				break;
 			case CONNECTOR_CRT_LEGACY:
 				if (tmp & 0x1) {
@@ -2151,12 +1958,8 @@
 							    legacy_connector_convert
 							    [connector],
 							    &ddc_i2c,
-<<<<<<< HEAD
-							    CONNECTOR_OBJECT_ID_VGA);
-=======
 							    CONNECTOR_OBJECT_ID_VGA,
 							    &hpd);
->>>>>>> d4877cf2
 				break;
 			case CONNECTOR_DVI_I_LEGACY:
 				devices = 0;
@@ -2202,12 +2005,8 @@
 							    legacy_connector_convert
 							    [connector],
 							    &ddc_i2c,
-<<<<<<< HEAD
-							    connector_object_id);
-=======
 							    connector_object_id,
 							    &hpd);
->>>>>>> d4877cf2
 				break;
 			case CONNECTOR_DVI_D_LEGACY:
 				if ((tmp >> 4) & 0x1) {
@@ -2225,12 +2024,8 @@
 							    legacy_connector_convert
 							    [connector],
 							    &ddc_i2c,
-<<<<<<< HEAD
-							    connector_object_id);
-=======
 							    connector_object_id,
 							    &hpd);
->>>>>>> d4877cf2
 				break;
 			case CONNECTOR_CTV_LEGACY:
 			case CONNECTOR_STV_LEGACY:
@@ -2245,12 +2040,8 @@
 							    legacy_connector_convert
 							    [connector],
 							    &ddc_i2c,
-<<<<<<< HEAD
-							    CONNECTOR_OBJECT_ID_SVIDEO);
-=======
 							    CONNECTOR_OBJECT_ID_SVIDEO,
 							    &hpd);
->>>>>>> d4877cf2
 				break;
 			default:
 				DRM_ERROR("Unknown connector type: %d\n",
@@ -2284,12 +2075,8 @@
 						    ATOM_DEVICE_DFP1_SUPPORT,
 						    DRM_MODE_CONNECTOR_DVII,
 						    &ddc_i2c,
-<<<<<<< HEAD
-						    CONNECTOR_OBJECT_ID_SINGLE_LINK_DVI_I);
-=======
 						    CONNECTOR_OBJECT_ID_SINGLE_LINK_DVI_I,
 						    &hpd);
->>>>>>> d4877cf2
 		} else {
 			uint16_t crt_info =
 				combios_get_table_offset(dev, COMBIOS_CRT_INFO_TABLE);
@@ -2300,23 +2087,15 @@
 										ATOM_DEVICE_CRT1_SUPPORT,
 										1),
 							  ATOM_DEVICE_CRT1_SUPPORT);
-<<<<<<< HEAD
-				ddc_i2c = combios_setup_i2c_bus(RADEON_GPIO_VGA_DDC);
-=======
 				ddc_i2c = combios_setup_i2c_bus(rdev, RADEON_GPIO_VGA_DDC);
 				hpd.hpd = RADEON_HPD_NONE;
->>>>>>> d4877cf2
 				radeon_add_legacy_connector(dev,
 							    0,
 							    ATOM_DEVICE_CRT1_SUPPORT,
 							    DRM_MODE_CONNECTOR_VGA,
 							    &ddc_i2c,
-<<<<<<< HEAD
-							    CONNECTOR_OBJECT_ID_VGA);
-=======
 							    CONNECTOR_OBJECT_ID_VGA,
 							    &hpd);
->>>>>>> d4877cf2
 			} else {
 				DRM_DEBUG("No connector info found\n");
 				return false;
@@ -2417,12 +2196,8 @@
 						    ATOM_DEVICE_LCD1_SUPPORT,
 						    DRM_MODE_CONNECTOR_LVDS,
 						    &ddc_i2c,
-<<<<<<< HEAD
-						    CONNECTOR_OBJECT_ID_LVDS);
-=======
 						    CONNECTOR_OBJECT_ID_LVDS,
 						    &hpd);
->>>>>>> d4877cf2
 		}
 	}
 
@@ -2433,10 +2208,7 @@
 		if (tv_info) {
 			if (RBIOS8(tv_info + 6) == 'T') {
 				if (radeon_apply_legacy_tv_quirks(dev)) {
-<<<<<<< HEAD
-=======
 					hpd.hpd = RADEON_HPD_NONE;
->>>>>>> d4877cf2
 					radeon_add_legacy_encoder(dev,
 								  radeon_get_encoder_id
 								  (dev,
@@ -2447,12 +2219,8 @@
 								    ATOM_DEVICE_TV1_SUPPORT,
 								    DRM_MODE_CONNECTOR_SVIDEO,
 								    &ddc_i2c,
-<<<<<<< HEAD
-								    CONNECTOR_OBJECT_ID_SVIDEO);
-=======
 								    CONNECTOR_OBJECT_ID_SVIDEO,
 								    &hpd);
->>>>>>> d4877cf2
 				}
 			}
 		}
