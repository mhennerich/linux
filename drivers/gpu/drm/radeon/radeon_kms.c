/*
 * Copyright 2008 Advanced Micro Devices, Inc.
 * Copyright 2008 Red Hat Inc.
 * Copyright 2009 Jerome Glisse.
 *
 * Permission is hereby granted, free of charge, to any person obtaining a
 * copy of this software and associated documentation files (the "Software"),
 * to deal in the Software without restriction, including without limitation
 * the rights to use, copy, modify, merge, publish, distribute, sublicense,
 * and/or sell copies of the Software, and to permit persons to whom the
 * Software is furnished to do so, subject to the following conditions:
 *
 * The above copyright notice and this permission notice shall be included in
 * all copies or substantial portions of the Software.
 *
 * THE SOFTWARE IS PROVIDED "AS IS", WITHOUT WARRANTY OF ANY KIND, EXPRESS OR
 * IMPLIED, INCLUDING BUT NOT LIMITED TO THE WARRANTIES OF MERCHANTABILITY,
 * FITNESS FOR A PARTICULAR PURPOSE AND NONINFRINGEMENT.  IN NO EVENT SHALL
 * THE COPYRIGHT HOLDER(S) OR AUTHOR(S) BE LIABLE FOR ANY CLAIM, DAMAGES OR
 * OTHER LIABILITY, WHETHER IN AN ACTION OF CONTRACT, TORT OR OTHERWISE,
 * ARISING FROM, OUT OF OR IN CONNECTION WITH THE SOFTWARE OR THE USE OR
 * OTHER DEALINGS IN THE SOFTWARE.
 *
 * Authors: Dave Airlie
 *          Alex Deucher
 *          Jerome Glisse
 */
#include "drmP.h"
#include "drm_sarea.h"
#include "radeon.h"
#include "radeon_drm.h"


/*
 * Driver load/unload
 */
int radeon_driver_load_kms(struct drm_device *dev, unsigned long flags)
{
	struct radeon_device *rdev;
	int r;

	rdev = kzalloc(sizeof(struct radeon_device), GFP_KERNEL);
	if (rdev == NULL) {
		return -ENOMEM;
	}
	dev->dev_private = (void *)rdev;

	/* update BUS flag */
	if (drm_device_is_agp(dev)) {
		flags |= RADEON_IS_AGP;
	} else if (drm_device_is_pcie(dev)) {
		flags |= RADEON_IS_PCIE;
	} else {
		flags |= RADEON_IS_PCI;
	}

	/* radeon_device_init should report only fatal error
	 * like memory allocation failure or iomapping failure,
	 * or memory manager initialization failure, it must
	 * properly initialize the GPU MC controller and permit
	 * VRAM allocation
	 */
	r = radeon_device_init(rdev, dev, dev->pdev, flags);
	if (r) {
		DRM_ERROR("Fatal error while trying to initialize radeon.\n");
		return r;
	}
	/* Again modeset_init should fail only on fatal error
	 * otherwise it should provide enough functionalities
	 * for shadowfb to run
	 */
	r = radeon_modeset_init(rdev);
	if (r) {
		return r;
	}
	return 0;
}

int radeon_driver_unload_kms(struct drm_device *dev)
{
	struct radeon_device *rdev = dev->dev_private;

	if (rdev == NULL)
		return 0;
	radeon_modeset_fini(rdev);
	radeon_device_fini(rdev);
	kfree(rdev);
	dev->dev_private = NULL;
	return 0;
}


/*
 * Userspace get informations ioctl
 */
int radeon_info_ioctl(struct drm_device *dev, void *data, struct drm_file *filp)
{
	struct radeon_device *rdev = dev->dev_private;
	struct drm_radeon_info *info;
	uint32_t *value_ptr;
	uint32_t value;

	info = data;
	value_ptr = (uint32_t *)((unsigned long)info->value);
	switch (info->request) {
	case RADEON_INFO_DEVICE_ID:
		value = dev->pci_device;
		break;
	case RADEON_INFO_NUM_GB_PIPES:
		value = rdev->num_gb_pipes;
		break;
	case RADEON_INFO_NUM_Z_PIPES:
		value = rdev->num_z_pipes;
		break;
	case RADEON_INFO_ACCEL_WORKING:
		value = rdev->accel_working;
		break;
	default:
		DRM_DEBUG("Invalid request %d\n", info->request);
		return -EINVAL;
	}
	if (DRM_COPY_TO_USER(value_ptr, &value, sizeof(uint32_t))) {
		DRM_ERROR("copy_to_user\n");
		return -EFAULT;
	}
	return 0;
}


/*
 * Outdated mess for old drm with Xorg being in charge (void function now).
 */
int radeon_driver_firstopen_kms(struct drm_device *dev)
{
	return 0;
}


void radeon_driver_lastclose_kms(struct drm_device *dev)
{
}

int radeon_driver_open_kms(struct drm_device *dev, struct drm_file *file_priv)
{
	return 0;
}

void radeon_driver_postclose_kms(struct drm_device *dev,
				 struct drm_file *file_priv)
{
}

void radeon_driver_preclose_kms(struct drm_device *dev,
				struct drm_file *file_priv)
{
}


/*
 * VBlank related functions.
 */
u32 radeon_get_vblank_counter_kms(struct drm_device *dev, int crtc)
{
	struct radeon_device *rdev = dev->dev_private;
<<<<<<< HEAD

	if (crtc < 0 || crtc > 1) {
		DRM_ERROR("Invalid crtc %d\n", crtc);
		return -EINVAL;
	}

	return radeon_get_vblank_counter(rdev, crtc);
}

int radeon_enable_vblank_kms(struct drm_device *dev, int crtc)
{
	struct radeon_device *rdev = dev->dev_private;

=======

>>>>>>> ad1cd745
	if (crtc < 0 || crtc > 1) {
		DRM_ERROR("Invalid crtc %d\n", crtc);
		return -EINVAL;
	}
<<<<<<< HEAD

	rdev->irq.crtc_vblank_int[crtc] = true;

	return radeon_irq_set(rdev);
}

void radeon_disable_vblank_kms(struct drm_device *dev, int crtc)
{
	struct radeon_device *rdev = dev->dev_private;

	if (crtc < 0 || crtc > 1) {
		DRM_ERROR("Invalid crtc %d\n", crtc);
		return;
	}

	rdev->irq.crtc_vblank_int[crtc] = false;

	radeon_irq_set(rdev);
=======

	return radeon_get_vblank_counter(rdev, crtc);
>>>>>>> ad1cd745
}

int radeon_enable_vblank_kms(struct drm_device *dev, int crtc)
{
	struct radeon_device *rdev = dev->dev_private;

	if (crtc < 0 || crtc > 1) {
		DRM_ERROR("Invalid crtc %d\n", crtc);
		return -EINVAL;
	}

	rdev->irq.crtc_vblank_int[crtc] = true;

	return radeon_irq_set(rdev);
}

void radeon_disable_vblank_kms(struct drm_device *dev, int crtc)
{
	struct radeon_device *rdev = dev->dev_private;

	if (crtc < 0 || crtc > 1) {
		DRM_ERROR("Invalid crtc %d\n", crtc);
		return;
	}

	rdev->irq.crtc_vblank_int[crtc] = false;

	radeon_irq_set(rdev);
}


/*
 * IOCTL.
 */
int radeon_dma_ioctl_kms(struct drm_device *dev, void *data,
			 struct drm_file *file_priv)
{
	/* Not valid in KMS. */
	return -EINVAL;
}

#define KMS_INVALID_IOCTL(name)						\
int name(struct drm_device *dev, void *data, struct drm_file *file_priv)\
{									\
	DRM_ERROR("invalid ioctl with kms %s\n", __func__);		\
	return -EINVAL;							\
}

/*
 * All these ioctls are invalid in kms world.
 */
KMS_INVALID_IOCTL(radeon_cp_init_kms)
KMS_INVALID_IOCTL(radeon_cp_start_kms)
KMS_INVALID_IOCTL(radeon_cp_stop_kms)
KMS_INVALID_IOCTL(radeon_cp_reset_kms)
KMS_INVALID_IOCTL(radeon_cp_idle_kms)
KMS_INVALID_IOCTL(radeon_cp_resume_kms)
KMS_INVALID_IOCTL(radeon_engine_reset_kms)
KMS_INVALID_IOCTL(radeon_fullscreen_kms)
KMS_INVALID_IOCTL(radeon_cp_swap_kms)
KMS_INVALID_IOCTL(radeon_cp_clear_kms)
KMS_INVALID_IOCTL(radeon_cp_vertex_kms)
KMS_INVALID_IOCTL(radeon_cp_indices_kms)
KMS_INVALID_IOCTL(radeon_cp_texture_kms)
KMS_INVALID_IOCTL(radeon_cp_stipple_kms)
KMS_INVALID_IOCTL(radeon_cp_indirect_kms)
KMS_INVALID_IOCTL(radeon_cp_vertex2_kms)
KMS_INVALID_IOCTL(radeon_cp_cmdbuf_kms)
KMS_INVALID_IOCTL(radeon_cp_getparam_kms)
KMS_INVALID_IOCTL(radeon_cp_flip_kms)
KMS_INVALID_IOCTL(radeon_mem_alloc_kms)
KMS_INVALID_IOCTL(radeon_mem_free_kms)
KMS_INVALID_IOCTL(radeon_mem_init_heap_kms)
KMS_INVALID_IOCTL(radeon_irq_emit_kms)
KMS_INVALID_IOCTL(radeon_irq_wait_kms)
KMS_INVALID_IOCTL(radeon_cp_setparam_kms)
KMS_INVALID_IOCTL(radeon_surface_alloc_kms)
KMS_INVALID_IOCTL(radeon_surface_free_kms)


struct drm_ioctl_desc radeon_ioctls_kms[] = {
	DRM_IOCTL_DEF(DRM_RADEON_CP_INIT, radeon_cp_init_kms, DRM_AUTH|DRM_MASTER|DRM_ROOT_ONLY),
	DRM_IOCTL_DEF(DRM_RADEON_CP_START, radeon_cp_start_kms, DRM_AUTH|DRM_MASTER|DRM_ROOT_ONLY),
	DRM_IOCTL_DEF(DRM_RADEON_CP_STOP, radeon_cp_stop_kms, DRM_AUTH|DRM_MASTER|DRM_ROOT_ONLY),
	DRM_IOCTL_DEF(DRM_RADEON_CP_RESET, radeon_cp_reset_kms, DRM_AUTH|DRM_MASTER|DRM_ROOT_ONLY),
	DRM_IOCTL_DEF(DRM_RADEON_CP_IDLE, radeon_cp_idle_kms, DRM_AUTH),
	DRM_IOCTL_DEF(DRM_RADEON_CP_RESUME, radeon_cp_resume_kms, DRM_AUTH),
	DRM_IOCTL_DEF(DRM_RADEON_RESET, radeon_engine_reset_kms, DRM_AUTH),
	DRM_IOCTL_DEF(DRM_RADEON_FULLSCREEN, radeon_fullscreen_kms, DRM_AUTH),
	DRM_IOCTL_DEF(DRM_RADEON_SWAP, radeon_cp_swap_kms, DRM_AUTH),
	DRM_IOCTL_DEF(DRM_RADEON_CLEAR, radeon_cp_clear_kms, DRM_AUTH),
	DRM_IOCTL_DEF(DRM_RADEON_VERTEX, radeon_cp_vertex_kms, DRM_AUTH),
	DRM_IOCTL_DEF(DRM_RADEON_INDICES, radeon_cp_indices_kms, DRM_AUTH),
	DRM_IOCTL_DEF(DRM_RADEON_TEXTURE, radeon_cp_texture_kms, DRM_AUTH),
	DRM_IOCTL_DEF(DRM_RADEON_STIPPLE, radeon_cp_stipple_kms, DRM_AUTH),
	DRM_IOCTL_DEF(DRM_RADEON_INDIRECT, radeon_cp_indirect_kms, DRM_AUTH|DRM_MASTER|DRM_ROOT_ONLY),
	DRM_IOCTL_DEF(DRM_RADEON_VERTEX2, radeon_cp_vertex2_kms, DRM_AUTH),
	DRM_IOCTL_DEF(DRM_RADEON_CMDBUF, radeon_cp_cmdbuf_kms, DRM_AUTH),
	DRM_IOCTL_DEF(DRM_RADEON_GETPARAM, radeon_cp_getparam_kms, DRM_AUTH),
	DRM_IOCTL_DEF(DRM_RADEON_FLIP, radeon_cp_flip_kms, DRM_AUTH),
	DRM_IOCTL_DEF(DRM_RADEON_ALLOC, radeon_mem_alloc_kms, DRM_AUTH),
	DRM_IOCTL_DEF(DRM_RADEON_FREE, radeon_mem_free_kms, DRM_AUTH),
	DRM_IOCTL_DEF(DRM_RADEON_INIT_HEAP, radeon_mem_init_heap_kms, DRM_AUTH|DRM_MASTER|DRM_ROOT_ONLY),
	DRM_IOCTL_DEF(DRM_RADEON_IRQ_EMIT, radeon_irq_emit_kms, DRM_AUTH),
	DRM_IOCTL_DEF(DRM_RADEON_IRQ_WAIT, radeon_irq_wait_kms, DRM_AUTH),
	DRM_IOCTL_DEF(DRM_RADEON_SETPARAM, radeon_cp_setparam_kms, DRM_AUTH),
	DRM_IOCTL_DEF(DRM_RADEON_SURF_ALLOC, radeon_surface_alloc_kms, DRM_AUTH),
	DRM_IOCTL_DEF(DRM_RADEON_SURF_FREE, radeon_surface_free_kms, DRM_AUTH),
	/* KMS */
	DRM_IOCTL_DEF(DRM_RADEON_GEM_INFO, radeon_gem_info_ioctl, DRM_AUTH),
	DRM_IOCTL_DEF(DRM_RADEON_GEM_CREATE, radeon_gem_create_ioctl, DRM_AUTH),
	DRM_IOCTL_DEF(DRM_RADEON_GEM_MMAP, radeon_gem_mmap_ioctl, DRM_AUTH),
	DRM_IOCTL_DEF(DRM_RADEON_GEM_SET_DOMAIN, radeon_gem_set_domain_ioctl, DRM_AUTH),
	DRM_IOCTL_DEF(DRM_RADEON_GEM_PREAD, radeon_gem_pread_ioctl, DRM_AUTH),
	DRM_IOCTL_DEF(DRM_RADEON_GEM_PWRITE, radeon_gem_pwrite_ioctl, DRM_AUTH),
	DRM_IOCTL_DEF(DRM_RADEON_GEM_WAIT_IDLE, radeon_gem_wait_idle_ioctl, DRM_AUTH),
	DRM_IOCTL_DEF(DRM_RADEON_CS, radeon_cs_ioctl, DRM_AUTH),
	DRM_IOCTL_DEF(DRM_RADEON_INFO, radeon_info_ioctl, DRM_AUTH),
	DRM_IOCTL_DEF(DRM_RADEON_GEM_SET_TILING, radeon_gem_set_tiling_ioctl, DRM_AUTH),
	DRM_IOCTL_DEF(DRM_RADEON_GEM_GET_TILING, radeon_gem_get_tiling_ioctl, DRM_AUTH),
	DRM_IOCTL_DEF(DRM_RADEON_GEM_BUSY, radeon_gem_busy_ioctl, DRM_AUTH),
};
int radeon_max_kms_ioctl = DRM_ARRAY_SIZE(radeon_ioctls_kms);<|MERGE_RESOLUTION|>--- conflicted
+++ resolved
@@ -162,7 +162,6 @@
 u32 radeon_get_vblank_counter_kms(struct drm_device *dev, int crtc)
 {
 	struct radeon_device *rdev = dev->dev_private;
-<<<<<<< HEAD
 
 	if (crtc < 0 || crtc > 1) {
 		DRM_ERROR("Invalid crtc %d\n", crtc);
@@ -170,42 +169,6 @@
 	}
 
 	return radeon_get_vblank_counter(rdev, crtc);
-}
-
-int radeon_enable_vblank_kms(struct drm_device *dev, int crtc)
-{
-	struct radeon_device *rdev = dev->dev_private;
-
-=======
-
->>>>>>> ad1cd745
-	if (crtc < 0 || crtc > 1) {
-		DRM_ERROR("Invalid crtc %d\n", crtc);
-		return -EINVAL;
-	}
-<<<<<<< HEAD
-
-	rdev->irq.crtc_vblank_int[crtc] = true;
-
-	return radeon_irq_set(rdev);
-}
-
-void radeon_disable_vblank_kms(struct drm_device *dev, int crtc)
-{
-	struct radeon_device *rdev = dev->dev_private;
-
-	if (crtc < 0 || crtc > 1) {
-		DRM_ERROR("Invalid crtc %d\n", crtc);
-		return;
-	}
-
-	rdev->irq.crtc_vblank_int[crtc] = false;
-
-	radeon_irq_set(rdev);
-=======
-
-	return radeon_get_vblank_counter(rdev, crtc);
->>>>>>> ad1cd745
 }
 
 int radeon_enable_vblank_kms(struct drm_device *dev, int crtc)
