/*
 * Copyright 2008 Advanced Micro Devices, Inc.
 * Copyright 2008 Red Hat Inc.
 * Copyright 2009 Jerome Glisse.
 *
 * Permission is hereby granted, free of charge, to any person obtaining a
 * copy of this software and associated documentation files (the "Software"),
 * to deal in the Software without restriction, including without limitation
 * the rights to use, copy, modify, merge, publish, distribute, sublicense,
 * and/or sell copies of the Software, and to permit persons to whom the
 * Software is furnished to do so, subject to the following conditions:
 *
 * The above copyright notice and this permission notice shall be included in
 * all copies or substantial portions of the Software.
 *
 * THE SOFTWARE IS PROVIDED "AS IS", WITHOUT WARRANTY OF ANY KIND, EXPRESS OR
 * IMPLIED, INCLUDING BUT NOT LIMITED TO THE WARRANTIES OF MERCHANTABILITY,
 * FITNESS FOR A PARTICULAR PURPOSE AND NONINFRINGEMENT.  IN NO EVENT SHALL
 * THE COPYRIGHT HOLDER(S) OR AUTHOR(S) BE LIABLE FOR ANY CLAIM, DAMAGES OR
 * OTHER LIABILITY, WHETHER IN AN ACTION OF CONTRACT, TORT OR OTHERWISE,
 * ARISING FROM, OUT OF OR IN CONNECTION WITH THE SOFTWARE OR THE USE OR
 * OTHER DEALINGS IN THE SOFTWARE.
 *
 * Authors: Dave Airlie
 *          Alex Deucher
 *          Jerome Glisse
 */
#include <drm/drmP.h>
#include "amdgpu.h"
#include <drm/amdgpu_drm.h>
#include "amdgpu_sched.h"
#include "amdgpu_uvd.h"
#include "amdgpu_vce.h"
#include "atom.h"

#include <linux/vga_switcheroo.h>
#include <linux/slab.h>
#include <linux/pm_runtime.h>
#include "amdgpu_amdkfd.h"
#include "amdgpu_gem.h"
#include "amdgpu_display.h"
<<<<<<< HEAD
=======

static void amdgpu_unregister_gpu_instance(struct amdgpu_device *adev)
{
	struct amdgpu_gpu_instance *gpu_instance;
	int i;

	mutex_lock(&mgpu_info.mutex);

	for (i = 0; i < mgpu_info.num_gpu; i++) {
		gpu_instance = &(mgpu_info.gpu_ins[i]);
		if (gpu_instance->adev == adev) {
			mgpu_info.gpu_ins[i] =
				mgpu_info.gpu_ins[mgpu_info.num_gpu - 1];
			mgpu_info.num_gpu--;
			if (adev->flags & AMD_IS_APU)
				mgpu_info.num_apu--;
			else
				mgpu_info.num_dgpu--;
			break;
		}
	}

	mutex_unlock(&mgpu_info.mutex);
}
>>>>>>> f9885ef8

/**
 * amdgpu_driver_unload_kms - Main unload function for KMS.
 *
 * @dev: drm dev pointer
 *
 * This is the main unload function for KMS (all asics).
 * Returns 0 on success.
 */
void amdgpu_driver_unload_kms(struct drm_device *dev)
{
	struct amdgpu_device *adev = dev->dev_private;

	if (adev == NULL)
		return;

	amdgpu_unregister_gpu_instance(adev);

	if (adev->rmmio == NULL)
		goto done_free;

	if (amdgpu_sriov_vf(adev))
		amdgpu_virt_request_full_gpu(adev, false);

	if (amdgpu_device_is_px(dev)) {
		pm_runtime_get_sync(dev->dev);
		pm_runtime_forbid(dev->dev);
	}

	amdgpu_acpi_fini(adev);

	amdgpu_device_fini(adev);

done_free:
	kfree(adev);
	dev->dev_private = NULL;
}

static void amdgpu_register_gpu_instance(struct amdgpu_device *adev)
{
	struct amdgpu_gpu_instance *gpu_instance;

	mutex_lock(&mgpu_info.mutex);

	if (mgpu_info.num_gpu >= MAX_GPU_INSTANCE) {
		DRM_ERROR("Cannot register more gpu instance\n");
		mutex_unlock(&mgpu_info.mutex);
		return;
	}

	gpu_instance = &(mgpu_info.gpu_ins[mgpu_info.num_gpu]);
	gpu_instance->adev = adev;
	gpu_instance->mgpu_fan_enabled = 0;

	mgpu_info.num_gpu++;
	if (adev->flags & AMD_IS_APU)
		mgpu_info.num_apu++;
	else
		mgpu_info.num_dgpu++;

	mutex_unlock(&mgpu_info.mutex);
}

/**
 * amdgpu_driver_load_kms - Main load function for KMS.
 *
 * @dev: drm dev pointer
 * @flags: device flags
 *
 * This is the main load function for KMS (all asics).
 * Returns 0 on success, error on failure.
 */
int amdgpu_driver_load_kms(struct drm_device *dev, unsigned long flags)
{
	struct amdgpu_device *adev;
	int r, acpi_status;

#ifdef CONFIG_DRM_AMDGPU_SI
	if (!amdgpu_si_support) {
		switch (flags & AMD_ASIC_MASK) {
		case CHIP_TAHITI:
		case CHIP_PITCAIRN:
		case CHIP_VERDE:
		case CHIP_OLAND:
		case CHIP_HAINAN:
			dev_info(dev->dev,
				 "SI support provided by radeon.\n");
			dev_info(dev->dev,
				 "Use radeon.si_support=0 amdgpu.si_support=1 to override.\n"
				);
			return -ENODEV;
		}
	}
#endif
#ifdef CONFIG_DRM_AMDGPU_CIK
	if (!amdgpu_cik_support) {
		switch (flags & AMD_ASIC_MASK) {
		case CHIP_KAVERI:
		case CHIP_BONAIRE:
		case CHIP_HAWAII:
		case CHIP_KABINI:
		case CHIP_MULLINS:
			dev_info(dev->dev,
				 "CIK support provided by radeon.\n");
			dev_info(dev->dev,
				 "Use radeon.cik_support=0 amdgpu.cik_support=1 to override.\n"
				);
			return -ENODEV;
		}
	}
#endif

	adev = kzalloc(sizeof(struct amdgpu_device), GFP_KERNEL);
	if (adev == NULL) {
		return -ENOMEM;
	}
	dev->dev_private = (void *)adev;

	if ((amdgpu_runtime_pm != 0) &&
	    amdgpu_has_atpx() &&
	    (amdgpu_is_atpx_hybrid() ||
	     amdgpu_has_atpx_dgpu_power_cntl()) &&
	    ((flags & AMD_IS_APU) == 0) &&
	    !pci_is_thunderbolt_attached(dev->pdev))
		flags |= AMD_IS_PX;

	/* amdgpu_device_init should report only fatal error
	 * like memory allocation failure or iomapping failure,
	 * or memory manager initialization failure, it must
	 * properly initialize the GPU MC controller and permit
	 * VRAM allocation
	 */
	r = amdgpu_device_init(adev, dev, dev->pdev, flags);
	if (r) {
		dev_err(&dev->pdev->dev, "Fatal error during GPU init\n");
		goto out;
	}

	/* Call ACPI methods: require modeset init
	 * but failure is not fatal
	 */
	if (!r) {
		acpi_status = amdgpu_acpi_init(adev);
		if (acpi_status)
		dev_dbg(&dev->pdev->dev,
				"Error during ACPI methods call\n");
	}

	if (amdgpu_device_is_px(dev)) {
		pm_runtime_use_autosuspend(dev->dev);
		pm_runtime_set_autosuspend_delay(dev->dev, 5000);
		pm_runtime_set_active(dev->dev);
		pm_runtime_allow(dev->dev);
		pm_runtime_mark_last_busy(dev->dev);
		pm_runtime_put_autosuspend(dev->dev);
	}

	amdgpu_register_gpu_instance(adev);
out:
	if (r) {
		/* balance pm_runtime_get_sync in amdgpu_driver_unload_kms */
		if (adev->rmmio && amdgpu_device_is_px(dev))
			pm_runtime_put_noidle(dev->dev);
		amdgpu_driver_unload_kms(dev);
	}

	return r;
}

static int amdgpu_firmware_info(struct drm_amdgpu_info_firmware *fw_info,
				struct drm_amdgpu_query_fw *query_fw,
				struct amdgpu_device *adev)
{
	switch (query_fw->fw_type) {
	case AMDGPU_INFO_FW_VCE:
		fw_info->ver = adev->vce.fw_version;
		fw_info->feature = adev->vce.fb_version;
		break;
	case AMDGPU_INFO_FW_UVD:
		fw_info->ver = adev->uvd.fw_version;
		fw_info->feature = 0;
		break;
	case AMDGPU_INFO_FW_VCN:
		fw_info->ver = adev->vcn.fw_version;
		fw_info->feature = 0;
		break;
	case AMDGPU_INFO_FW_GMC:
		fw_info->ver = adev->gmc.fw_version;
		fw_info->feature = 0;
		break;
	case AMDGPU_INFO_FW_GFX_ME:
		fw_info->ver = adev->gfx.me_fw_version;
		fw_info->feature = adev->gfx.me_feature_version;
		break;
	case AMDGPU_INFO_FW_GFX_PFP:
		fw_info->ver = adev->gfx.pfp_fw_version;
		fw_info->feature = adev->gfx.pfp_feature_version;
		break;
	case AMDGPU_INFO_FW_GFX_CE:
		fw_info->ver = adev->gfx.ce_fw_version;
		fw_info->feature = adev->gfx.ce_feature_version;
		break;
	case AMDGPU_INFO_FW_GFX_RLC:
		fw_info->ver = adev->gfx.rlc_fw_version;
		fw_info->feature = adev->gfx.rlc_feature_version;
		break;
	case AMDGPU_INFO_FW_GFX_RLC_RESTORE_LIST_CNTL:
		fw_info->ver = adev->gfx.rlc_srlc_fw_version;
		fw_info->feature = adev->gfx.rlc_srlc_feature_version;
		break;
	case AMDGPU_INFO_FW_GFX_RLC_RESTORE_LIST_GPM_MEM:
		fw_info->ver = adev->gfx.rlc_srlg_fw_version;
		fw_info->feature = adev->gfx.rlc_srlg_feature_version;
		break;
	case AMDGPU_INFO_FW_GFX_RLC_RESTORE_LIST_SRM_MEM:
		fw_info->ver = adev->gfx.rlc_srls_fw_version;
		fw_info->feature = adev->gfx.rlc_srls_feature_version;
		break;
	case AMDGPU_INFO_FW_GFX_MEC:
		if (query_fw->index == 0) {
			fw_info->ver = adev->gfx.mec_fw_version;
			fw_info->feature = adev->gfx.mec_feature_version;
		} else if (query_fw->index == 1) {
			fw_info->ver = adev->gfx.mec2_fw_version;
			fw_info->feature = adev->gfx.mec2_feature_version;
		} else
			return -EINVAL;
		break;
	case AMDGPU_INFO_FW_SMC:
		fw_info->ver = adev->pm.fw_version;
		fw_info->feature = 0;
		break;
	case AMDGPU_INFO_FW_SDMA:
		if (query_fw->index >= adev->sdma.num_instances)
			return -EINVAL;
		fw_info->ver = adev->sdma.instance[query_fw->index].fw_version;
		fw_info->feature = adev->sdma.instance[query_fw->index].feature_version;
		break;
	case AMDGPU_INFO_FW_SOS:
		fw_info->ver = adev->psp.sos_fw_version;
		fw_info->feature = adev->psp.sos_feature_version;
		break;
	case AMDGPU_INFO_FW_ASD:
		fw_info->ver = adev->psp.asd_fw_version;
		fw_info->feature = adev->psp.asd_feature_version;
		break;
	case AMDGPU_INFO_FW_DMCU:
		fw_info->ver = adev->dm.dmcu_fw_version;
		fw_info->feature = 0;
		break;
<<<<<<< HEAD
	default:
		return -EINVAL;
	}
	return 0;
}

static int amdgpu_hw_ip_info(struct amdgpu_device *adev,
			     struct drm_amdgpu_info *info,
			     struct drm_amdgpu_info_hw_ip *result)
{
	uint32_t ib_start_alignment = 0;
	uint32_t ib_size_alignment = 0;
	enum amd_ip_block_type type;
	unsigned int num_rings = 0;
	unsigned int i, j;

	if (info->query_hw_ip.ip_instance >= AMDGPU_HW_IP_INSTANCE_MAX_COUNT)
		return -EINVAL;

	switch (info->query_hw_ip.type) {
	case AMDGPU_HW_IP_GFX:
		type = AMD_IP_BLOCK_TYPE_GFX;
		for (i = 0; i < adev->gfx.num_gfx_rings; i++)
			if (adev->gfx.gfx_ring[i].ready)
				++num_rings;
		ib_start_alignment = 32;
		ib_size_alignment = 32;
		break;
	case AMDGPU_HW_IP_COMPUTE:
		type = AMD_IP_BLOCK_TYPE_GFX;
		for (i = 0; i < adev->gfx.num_compute_rings; i++)
			if (adev->gfx.compute_ring[i].ready)
				++num_rings;
		ib_start_alignment = 32;
		ib_size_alignment = 32;
		break;
	case AMDGPU_HW_IP_DMA:
		type = AMD_IP_BLOCK_TYPE_SDMA;
		for (i = 0; i < adev->sdma.num_instances; i++)
			if (adev->sdma.instance[i].ring.ready)
				++num_rings;
		ib_start_alignment = 256;
		ib_size_alignment = 4;
		break;
	case AMDGPU_HW_IP_UVD:
		type = AMD_IP_BLOCK_TYPE_UVD;
		for (i = 0; i < adev->uvd.num_uvd_inst; i++) {
			if (adev->uvd.harvest_config & (1 << i))
				continue;

			if (adev->uvd.inst[i].ring.ready)
				++num_rings;
		}
		ib_start_alignment = 64;
		ib_size_alignment = 64;
		break;
	case AMDGPU_HW_IP_VCE:
		type = AMD_IP_BLOCK_TYPE_VCE;
		for (i = 0; i < adev->vce.num_rings; i++)
			if (adev->vce.ring[i].ready)
				++num_rings;
		ib_start_alignment = 4;
		ib_size_alignment = 1;
		break;
	case AMDGPU_HW_IP_UVD_ENC:
		type = AMD_IP_BLOCK_TYPE_UVD;
		for (i = 0; i < adev->uvd.num_uvd_inst; i++) {
			if (adev->uvd.harvest_config & (1 << i))
				continue;

			for (j = 0; j < adev->uvd.num_enc_rings; j++)
				if (adev->uvd.inst[i].ring_enc[j].ready)
					++num_rings;
		}
		ib_start_alignment = 64;
		ib_size_alignment = 64;
		break;
	case AMDGPU_HW_IP_VCN_DEC:
		type = AMD_IP_BLOCK_TYPE_VCN;
		if (adev->vcn.ring_dec.ready)
			++num_rings;
		ib_start_alignment = 16;
		ib_size_alignment = 16;
		break;
	case AMDGPU_HW_IP_VCN_ENC:
		type = AMD_IP_BLOCK_TYPE_VCN;
		for (i = 0; i < adev->vcn.num_enc_rings; i++)
			if (adev->vcn.ring_enc[i].ready)
				++num_rings;
		ib_start_alignment = 64;
		ib_size_alignment = 1;
		break;
	case AMDGPU_HW_IP_VCN_JPEG:
		type = AMD_IP_BLOCK_TYPE_VCN;
		if (adev->vcn.ring_jpeg.ready)
			++num_rings;
		ib_start_alignment = 16;
		ib_size_alignment = 16;
		break;
=======
>>>>>>> f9885ef8
	default:
		return -EINVAL;
	}

	for (i = 0; i < adev->num_ip_blocks; i++)
		if (adev->ip_blocks[i].version->type == type &&
		    adev->ip_blocks[i].status.valid)
			break;

	if (i == adev->num_ip_blocks)
		return 0;

	num_rings = min(amdgpu_ctx_num_entities[info->query_hw_ip.type],
			num_rings);

	result->hw_ip_version_major = adev->ip_blocks[i].version->major;
	result->hw_ip_version_minor = adev->ip_blocks[i].version->minor;
	result->capabilities_flags = 0;
	result->available_rings = (1 << num_rings) - 1;
	result->ib_start_alignment = ib_start_alignment;
	result->ib_size_alignment = ib_size_alignment;
	return 0;
}

static int amdgpu_hw_ip_info(struct amdgpu_device *adev,
			     struct drm_amdgpu_info *info,
			     struct drm_amdgpu_info_hw_ip *result)
{
	uint32_t ib_start_alignment = 0;
	uint32_t ib_size_alignment = 0;
	enum amd_ip_block_type type;
	unsigned int num_rings = 0;
	unsigned int i, j;

	if (info->query_hw_ip.ip_instance >= AMDGPU_HW_IP_INSTANCE_MAX_COUNT)
		return -EINVAL;

	switch (info->query_hw_ip.type) {
	case AMDGPU_HW_IP_GFX:
		type = AMD_IP_BLOCK_TYPE_GFX;
		for (i = 0; i < adev->gfx.num_gfx_rings; i++)
			if (adev->gfx.gfx_ring[i].ready)
				++num_rings;
		ib_start_alignment = 32;
		ib_size_alignment = 32;
		break;
	case AMDGPU_HW_IP_COMPUTE:
		type = AMD_IP_BLOCK_TYPE_GFX;
		for (i = 0; i < adev->gfx.num_compute_rings; i++)
			if (adev->gfx.compute_ring[i].ready)
				++num_rings;
		ib_start_alignment = 32;
		ib_size_alignment = 32;
		break;
	case AMDGPU_HW_IP_DMA:
		type = AMD_IP_BLOCK_TYPE_SDMA;
		for (i = 0; i < adev->sdma.num_instances; i++)
			if (adev->sdma.instance[i].ring.ready)
				++num_rings;
		ib_start_alignment = 256;
		ib_size_alignment = 4;
		break;
	case AMDGPU_HW_IP_UVD:
		type = AMD_IP_BLOCK_TYPE_UVD;
		for (i = 0; i < adev->uvd.num_uvd_inst; i++) {
			if (adev->uvd.harvest_config & (1 << i))
				continue;

			if (adev->uvd.inst[i].ring.ready)
				++num_rings;
		}
		ib_start_alignment = 64;
		ib_size_alignment = 64;
		break;
	case AMDGPU_HW_IP_VCE:
		type = AMD_IP_BLOCK_TYPE_VCE;
		for (i = 0; i < adev->vce.num_rings; i++)
			if (adev->vce.ring[i].ready)
				++num_rings;
		ib_start_alignment = 4;
		ib_size_alignment = 1;
		break;
	case AMDGPU_HW_IP_UVD_ENC:
		type = AMD_IP_BLOCK_TYPE_UVD;
		for (i = 0; i < adev->uvd.num_uvd_inst; i++) {
			if (adev->uvd.harvest_config & (1 << i))
				continue;

			for (j = 0; j < adev->uvd.num_enc_rings; j++)
				if (adev->uvd.inst[i].ring_enc[j].ready)
					++num_rings;
		}
		ib_start_alignment = 64;
		ib_size_alignment = 64;
		break;
	case AMDGPU_HW_IP_VCN_DEC:
		type = AMD_IP_BLOCK_TYPE_VCN;
		if (adev->vcn.ring_dec.ready)
			++num_rings;
		ib_start_alignment = 16;
		ib_size_alignment = 16;
		break;
	case AMDGPU_HW_IP_VCN_ENC:
		type = AMD_IP_BLOCK_TYPE_VCN;
		for (i = 0; i < adev->vcn.num_enc_rings; i++)
			if (adev->vcn.ring_enc[i].ready)
				++num_rings;
		ib_start_alignment = 64;
		ib_size_alignment = 1;
		break;
	case AMDGPU_HW_IP_VCN_JPEG:
		type = AMD_IP_BLOCK_TYPE_VCN;
		if (adev->vcn.ring_jpeg.ready)
			++num_rings;
		ib_start_alignment = 16;
		ib_size_alignment = 16;
		break;
	default:
		return -EINVAL;
	}

	for (i = 0; i < adev->num_ip_blocks; i++)
		if (adev->ip_blocks[i].version->type == type &&
		    adev->ip_blocks[i].status.valid)
			break;

	if (i == adev->num_ip_blocks)
		return 0;

	num_rings = min(amdgpu_ctx_num_entities[info->query_hw_ip.type],
			num_rings);

	result->hw_ip_version_major = adev->ip_blocks[i].version->major;
	result->hw_ip_version_minor = adev->ip_blocks[i].version->minor;
	result->capabilities_flags = 0;
	result->available_rings = (1 << num_rings) - 1;
	result->ib_start_alignment = ib_start_alignment;
	result->ib_size_alignment = ib_size_alignment;
	return 0;
}

/*
 * Userspace get information ioctl
 */
/**
 * amdgpu_info_ioctl - answer a device specific request.
 *
 * @adev: amdgpu device pointer
 * @data: request object
 * @filp: drm filp
 *
 * This function is used to pass device specific parameters to the userspace
 * drivers.  Examples include: pci device id, pipeline parms, tiling params,
 * etc. (all asics).
 * Returns 0 on success, -EINVAL on failure.
 */
static int amdgpu_info_ioctl(struct drm_device *dev, void *data, struct drm_file *filp)
{
	struct amdgpu_device *adev = dev->dev_private;
	struct drm_amdgpu_info *info = data;
	struct amdgpu_mode_info *minfo = &adev->mode_info;
	void __user *out = (void __user *)(uintptr_t)info->return_pointer;
	uint32_t size = info->return_size;
	struct drm_crtc *crtc;
	uint32_t ui32 = 0;
	uint64_t ui64 = 0;
	int i, found;
	int ui32_size = sizeof(ui32);

	if (!info->return_size || !info->return_pointer)
		return -EINVAL;

	/* Ensure IB tests are run on ring */
	flush_delayed_work(&adev->late_init_work);

	switch (info->query) {
	case AMDGPU_INFO_ACCEL_WORKING:
		ui32 = adev->accel_working;
		return copy_to_user(out, &ui32, min(size, 4u)) ? -EFAULT : 0;
	case AMDGPU_INFO_CRTC_FROM_ID:
		for (i = 0, found = 0; i < adev->mode_info.num_crtc; i++) {
			crtc = (struct drm_crtc *)minfo->crtcs[i];
			if (crtc && crtc->base.id == info->mode_crtc.id) {
				struct amdgpu_crtc *amdgpu_crtc = to_amdgpu_crtc(crtc);
				ui32 = amdgpu_crtc->crtc_id;
				found = 1;
				break;
			}
		}
		if (!found) {
			DRM_DEBUG_KMS("unknown crtc id %d\n", info->mode_crtc.id);
			return -EINVAL;
		}
		return copy_to_user(out, &ui32, min(size, 4u)) ? -EFAULT : 0;
	case AMDGPU_INFO_HW_IP_INFO: {
		struct drm_amdgpu_info_hw_ip ip = {};
		int ret;

		ret = amdgpu_hw_ip_info(adev, info, &ip);
		if (ret)
			return ret;

		ret = copy_to_user(out, &ip, min((size_t)size, sizeof(ip)));
		return ret ? -EFAULT : 0;
	}
	case AMDGPU_INFO_HW_IP_COUNT: {
		enum amd_ip_block_type type;
		uint32_t count = 0;

		switch (info->query_hw_ip.type) {
		case AMDGPU_HW_IP_GFX:
			type = AMD_IP_BLOCK_TYPE_GFX;
			break;
		case AMDGPU_HW_IP_COMPUTE:
			type = AMD_IP_BLOCK_TYPE_GFX;
			break;
		case AMDGPU_HW_IP_DMA:
			type = AMD_IP_BLOCK_TYPE_SDMA;
			break;
		case AMDGPU_HW_IP_UVD:
			type = AMD_IP_BLOCK_TYPE_UVD;
			break;
		case AMDGPU_HW_IP_VCE:
			type = AMD_IP_BLOCK_TYPE_VCE;
			break;
		case AMDGPU_HW_IP_UVD_ENC:
			type = AMD_IP_BLOCK_TYPE_UVD;
			break;
		case AMDGPU_HW_IP_VCN_DEC:
		case AMDGPU_HW_IP_VCN_ENC:
		case AMDGPU_HW_IP_VCN_JPEG:
			type = AMD_IP_BLOCK_TYPE_VCN;
			break;
		default:
			return -EINVAL;
		}

		for (i = 0; i < adev->num_ip_blocks; i++)
			if (adev->ip_blocks[i].version->type == type &&
			    adev->ip_blocks[i].status.valid &&
			    count < AMDGPU_HW_IP_INSTANCE_MAX_COUNT)
				count++;

		return copy_to_user(out, &count, min(size, 4u)) ? -EFAULT : 0;
	}
	case AMDGPU_INFO_TIMESTAMP:
		ui64 = amdgpu_gfx_get_gpu_clock_counter(adev);
		return copy_to_user(out, &ui64, min(size, 8u)) ? -EFAULT : 0;
	case AMDGPU_INFO_FW_VERSION: {
		struct drm_amdgpu_info_firmware fw_info;
		int ret;

		/* We only support one instance of each IP block right now. */
		if (info->query_fw.ip_instance != 0)
			return -EINVAL;

		ret = amdgpu_firmware_info(&fw_info, &info->query_fw, adev);
		if (ret)
			return ret;

		return copy_to_user(out, &fw_info,
				    min((size_t)size, sizeof(fw_info))) ? -EFAULT : 0;
	}
	case AMDGPU_INFO_NUM_BYTES_MOVED:
		ui64 = atomic64_read(&adev->num_bytes_moved);
		return copy_to_user(out, &ui64, min(size, 8u)) ? -EFAULT : 0;
	case AMDGPU_INFO_NUM_EVICTIONS:
		ui64 = atomic64_read(&adev->num_evictions);
		return copy_to_user(out, &ui64, min(size, 8u)) ? -EFAULT : 0;
	case AMDGPU_INFO_NUM_VRAM_CPU_PAGE_FAULTS:
		ui64 = atomic64_read(&adev->num_vram_cpu_page_faults);
		return copy_to_user(out, &ui64, min(size, 8u)) ? -EFAULT : 0;
	case AMDGPU_INFO_VRAM_USAGE:
		ui64 = amdgpu_vram_mgr_usage(&adev->mman.bdev.man[TTM_PL_VRAM]);
		return copy_to_user(out, &ui64, min(size, 8u)) ? -EFAULT : 0;
	case AMDGPU_INFO_VIS_VRAM_USAGE:
		ui64 = amdgpu_vram_mgr_vis_usage(&adev->mman.bdev.man[TTM_PL_VRAM]);
		return copy_to_user(out, &ui64, min(size, 8u)) ? -EFAULT : 0;
	case AMDGPU_INFO_GTT_USAGE:
		ui64 = amdgpu_gtt_mgr_usage(&adev->mman.bdev.man[TTM_PL_TT]);
		return copy_to_user(out, &ui64, min(size, 8u)) ? -EFAULT : 0;
	case AMDGPU_INFO_GDS_CONFIG: {
		struct drm_amdgpu_info_gds gds_info;

		memset(&gds_info, 0, sizeof(gds_info));
		gds_info.gds_gfx_partition_size = adev->gds.mem.gfx_partition_size;
		gds_info.compute_partition_size = adev->gds.mem.cs_partition_size;
		gds_info.gds_total_size = adev->gds.mem.total_size;
		gds_info.gws_per_gfx_partition = adev->gds.gws.gfx_partition_size;
		gds_info.gws_per_compute_partition = adev->gds.gws.cs_partition_size;
		gds_info.oa_per_gfx_partition = adev->gds.oa.gfx_partition_size;
		gds_info.oa_per_compute_partition = adev->gds.oa.cs_partition_size;
		return copy_to_user(out, &gds_info,
				    min((size_t)size, sizeof(gds_info))) ? -EFAULT : 0;
	}
	case AMDGPU_INFO_VRAM_GTT: {
		struct drm_amdgpu_info_vram_gtt vram_gtt;

		vram_gtt.vram_size = adev->gmc.real_vram_size -
			atomic64_read(&adev->vram_pin_size);
		vram_gtt.vram_cpu_accessible_size = adev->gmc.visible_vram_size -
			atomic64_read(&adev->visible_pin_size);
		vram_gtt.gtt_size = adev->mman.bdev.man[TTM_PL_TT].size;
		vram_gtt.gtt_size *= PAGE_SIZE;
		vram_gtt.gtt_size -= atomic64_read(&adev->gart_pin_size);
		return copy_to_user(out, &vram_gtt,
				    min((size_t)size, sizeof(vram_gtt))) ? -EFAULT : 0;
	}
	case AMDGPU_INFO_MEMORY: {
		struct drm_amdgpu_memory_info mem;

		memset(&mem, 0, sizeof(mem));
		mem.vram.total_heap_size = adev->gmc.real_vram_size;
		mem.vram.usable_heap_size = adev->gmc.real_vram_size -
			atomic64_read(&adev->vram_pin_size);
		mem.vram.heap_usage =
			amdgpu_vram_mgr_usage(&adev->mman.bdev.man[TTM_PL_VRAM]);
		mem.vram.max_allocation = mem.vram.usable_heap_size * 3 / 4;

		mem.cpu_accessible_vram.total_heap_size =
			adev->gmc.visible_vram_size;
		mem.cpu_accessible_vram.usable_heap_size = adev->gmc.visible_vram_size -
			atomic64_read(&adev->visible_pin_size);
		mem.cpu_accessible_vram.heap_usage =
			amdgpu_vram_mgr_vis_usage(&adev->mman.bdev.man[TTM_PL_VRAM]);
		mem.cpu_accessible_vram.max_allocation =
			mem.cpu_accessible_vram.usable_heap_size * 3 / 4;

		mem.gtt.total_heap_size = adev->mman.bdev.man[TTM_PL_TT].size;
		mem.gtt.total_heap_size *= PAGE_SIZE;
		mem.gtt.usable_heap_size = mem.gtt.total_heap_size -
			atomic64_read(&adev->gart_pin_size);
		mem.gtt.heap_usage =
			amdgpu_gtt_mgr_usage(&adev->mman.bdev.man[TTM_PL_TT]);
		mem.gtt.max_allocation = mem.gtt.usable_heap_size * 3 / 4;

		return copy_to_user(out, &mem,
				    min((size_t)size, sizeof(mem)))
				    ? -EFAULT : 0;
	}
	case AMDGPU_INFO_READ_MMR_REG: {
		unsigned n, alloc_size;
		uint32_t *regs;
		unsigned se_num = (info->read_mmr_reg.instance >>
				   AMDGPU_INFO_MMR_SE_INDEX_SHIFT) &
				  AMDGPU_INFO_MMR_SE_INDEX_MASK;
		unsigned sh_num = (info->read_mmr_reg.instance >>
				   AMDGPU_INFO_MMR_SH_INDEX_SHIFT) &
				  AMDGPU_INFO_MMR_SH_INDEX_MASK;

		/* set full masks if the userspace set all bits
		 * in the bitfields */
		if (se_num == AMDGPU_INFO_MMR_SE_INDEX_MASK)
			se_num = 0xffffffff;
		if (sh_num == AMDGPU_INFO_MMR_SH_INDEX_MASK)
			sh_num = 0xffffffff;

		regs = kmalloc_array(info->read_mmr_reg.count, sizeof(*regs), GFP_KERNEL);
		if (!regs)
			return -ENOMEM;
		alloc_size = info->read_mmr_reg.count * sizeof(*regs);

		for (i = 0; i < info->read_mmr_reg.count; i++)
			if (amdgpu_asic_read_register(adev, se_num, sh_num,
						      info->read_mmr_reg.dword_offset + i,
						      &regs[i])) {
				DRM_DEBUG_KMS("unallowed offset %#x\n",
					      info->read_mmr_reg.dword_offset + i);
				kfree(regs);
				return -EFAULT;
			}
		n = copy_to_user(out, regs, min(size, alloc_size));
		kfree(regs);
		return n ? -EFAULT : 0;
	}
	case AMDGPU_INFO_DEV_INFO: {
		struct drm_amdgpu_info_device dev_info = {};
		uint64_t vm_size;

		dev_info.device_id = dev->pdev->device;
		dev_info.chip_rev = adev->rev_id;
		dev_info.external_rev = adev->external_rev_id;
		dev_info.pci_rev = dev->pdev->revision;
		dev_info.family = adev->family;
		dev_info.num_shader_engines = adev->gfx.config.max_shader_engines;
		dev_info.num_shader_arrays_per_engine = adev->gfx.config.max_sh_per_se;
		/* return all clocks in KHz */
		dev_info.gpu_counter_freq = amdgpu_asic_get_xclk(adev) * 10;
		if (adev->pm.dpm_enabled) {
			dev_info.max_engine_clock = amdgpu_dpm_get_sclk(adev, false) * 10;
			dev_info.max_memory_clock = amdgpu_dpm_get_mclk(adev, false) * 10;
		} else {
			dev_info.max_engine_clock = adev->clock.default_sclk * 10;
			dev_info.max_memory_clock = adev->clock.default_mclk * 10;
		}
		dev_info.enabled_rb_pipes_mask = adev->gfx.config.backend_enable_mask;
		dev_info.num_rb_pipes = adev->gfx.config.max_backends_per_se *
			adev->gfx.config.max_shader_engines;
		dev_info.num_hw_gfx_contexts = adev->gfx.config.max_hw_contexts;
		dev_info._pad = 0;
		dev_info.ids_flags = 0;
		if (adev->flags & AMD_IS_APU)
			dev_info.ids_flags |= AMDGPU_IDS_FLAGS_FUSION;
		if (amdgpu_sriov_vf(adev))
			dev_info.ids_flags |= AMDGPU_IDS_FLAGS_PREEMPTION;

		vm_size = adev->vm_manager.max_pfn * AMDGPU_GPU_PAGE_SIZE;
		vm_size -= AMDGPU_VA_RESERVED_SIZE;

		/* Older VCE FW versions are buggy and can handle only 40bits */
		if (adev->vce.fw_version &&
		    adev->vce.fw_version < AMDGPU_VCE_FW_53_45)
			vm_size = min(vm_size, 1ULL << 40);

		dev_info.virtual_address_offset = AMDGPU_VA_RESERVED_SIZE;
		dev_info.virtual_address_max =
			min(vm_size, AMDGPU_GMC_HOLE_START);

		if (vm_size > AMDGPU_GMC_HOLE_START) {
			dev_info.high_va_offset = AMDGPU_GMC_HOLE_END;
			dev_info.high_va_max = AMDGPU_GMC_HOLE_END | vm_size;
		}
		dev_info.virtual_address_alignment = max((int)PAGE_SIZE, AMDGPU_GPU_PAGE_SIZE);
		dev_info.pte_fragment_size = (1 << adev->vm_manager.fragment_size) * AMDGPU_GPU_PAGE_SIZE;
		dev_info.gart_page_size = AMDGPU_GPU_PAGE_SIZE;
		dev_info.cu_active_number = adev->gfx.cu_info.number;
		dev_info.cu_ao_mask = adev->gfx.cu_info.ao_cu_mask;
		dev_info.ce_ram_size = adev->gfx.ce_ram_size;
		memcpy(&dev_info.cu_ao_bitmap[0], &adev->gfx.cu_info.ao_cu_bitmap[0],
		       sizeof(adev->gfx.cu_info.ao_cu_bitmap));
		memcpy(&dev_info.cu_bitmap[0], &adev->gfx.cu_info.bitmap[0],
		       sizeof(adev->gfx.cu_info.bitmap));
		dev_info.vram_type = adev->gmc.vram_type;
		dev_info.vram_bit_width = adev->gmc.vram_width;
		dev_info.vce_harvest_config = adev->vce.harvest_config;
		dev_info.gc_double_offchip_lds_buf =
			adev->gfx.config.double_offchip_lds_buf;

		if (amdgpu_ngg) {
			dev_info.prim_buf_gpu_addr = adev->gfx.ngg.buf[NGG_PRIM].gpu_addr;
			dev_info.prim_buf_size = adev->gfx.ngg.buf[NGG_PRIM].size;
			dev_info.pos_buf_gpu_addr = adev->gfx.ngg.buf[NGG_POS].gpu_addr;
			dev_info.pos_buf_size = adev->gfx.ngg.buf[NGG_POS].size;
			dev_info.cntl_sb_buf_gpu_addr = adev->gfx.ngg.buf[NGG_CNTL].gpu_addr;
			dev_info.cntl_sb_buf_size = adev->gfx.ngg.buf[NGG_CNTL].size;
			dev_info.param_buf_gpu_addr = adev->gfx.ngg.buf[NGG_PARAM].gpu_addr;
			dev_info.param_buf_size = adev->gfx.ngg.buf[NGG_PARAM].size;
		}
		dev_info.wave_front_size = adev->gfx.cu_info.wave_front_size;
		dev_info.num_shader_visible_vgprs = adev->gfx.config.max_gprs;
		dev_info.num_cu_per_sh = adev->gfx.config.max_cu_per_sh;
		dev_info.num_tcc_blocks = adev->gfx.config.max_texture_channel_caches;
		dev_info.gs_vgt_table_depth = adev->gfx.config.gs_vgt_table_depth;
		dev_info.gs_prim_buffer_depth = adev->gfx.config.gs_prim_buffer_depth;
		dev_info.max_gs_waves_per_vgt = adev->gfx.config.max_gs_threads;

		return copy_to_user(out, &dev_info,
				    min((size_t)size, sizeof(dev_info))) ? -EFAULT : 0;
	}
	case AMDGPU_INFO_VCE_CLOCK_TABLE: {
		unsigned i;
		struct drm_amdgpu_info_vce_clock_table vce_clk_table = {};
		struct amd_vce_state *vce_state;

		for (i = 0; i < AMDGPU_VCE_CLOCK_TABLE_ENTRIES; i++) {
			vce_state = amdgpu_dpm_get_vce_clock_state(adev, i);
			if (vce_state) {
				vce_clk_table.entries[i].sclk = vce_state->sclk;
				vce_clk_table.entries[i].mclk = vce_state->mclk;
				vce_clk_table.entries[i].eclk = vce_state->evclk;
				vce_clk_table.num_valid_entries++;
			}
		}

		return copy_to_user(out, &vce_clk_table,
				    min((size_t)size, sizeof(vce_clk_table))) ? -EFAULT : 0;
	}
	case AMDGPU_INFO_VBIOS: {
		uint32_t bios_size = adev->bios_size;

		switch (info->vbios_info.type) {
		case AMDGPU_INFO_VBIOS_SIZE:
			return copy_to_user(out, &bios_size,
					min((size_t)size, sizeof(bios_size)))
					? -EFAULT : 0;
		case AMDGPU_INFO_VBIOS_IMAGE: {
			uint8_t *bios;
			uint32_t bios_offset = info->vbios_info.offset;

			if (bios_offset >= bios_size)
				return -EINVAL;

			bios = adev->bios + bios_offset;
			return copy_to_user(out, bios,
					    min((size_t)size, (size_t)(bios_size - bios_offset)))
					? -EFAULT : 0;
		}
		default:
			DRM_DEBUG_KMS("Invalid request %d\n",
					info->vbios_info.type);
			return -EINVAL;
		}
	}
	case AMDGPU_INFO_NUM_HANDLES: {
		struct drm_amdgpu_info_num_handles handle;

		switch (info->query_hw_ip.type) {
		case AMDGPU_HW_IP_UVD:
			/* Starting Polaris, we support unlimited UVD handles */
			if (adev->asic_type < CHIP_POLARIS10) {
				handle.uvd_max_handles = adev->uvd.max_handles;
				handle.uvd_used_handles = amdgpu_uvd_used_handles(adev);

				return copy_to_user(out, &handle,
					min((size_t)size, sizeof(handle))) ? -EFAULT : 0;
			} else {
				return -ENODATA;
			}

			break;
		default:
			return -EINVAL;
		}
	}
	case AMDGPU_INFO_SENSOR: {
		if (!adev->pm.dpm_enabled)
			return -ENOENT;

		switch (info->sensor_info.type) {
		case AMDGPU_INFO_SENSOR_GFX_SCLK:
			/* get sclk in Mhz */
			if (amdgpu_dpm_read_sensor(adev,
						   AMDGPU_PP_SENSOR_GFX_SCLK,
						   (void *)&ui32, &ui32_size)) {
				return -EINVAL;
			}
			ui32 /= 100;
			break;
		case AMDGPU_INFO_SENSOR_GFX_MCLK:
			/* get mclk in Mhz */
			if (amdgpu_dpm_read_sensor(adev,
						   AMDGPU_PP_SENSOR_GFX_MCLK,
						   (void *)&ui32, &ui32_size)) {
				return -EINVAL;
			}
			ui32 /= 100;
			break;
		case AMDGPU_INFO_SENSOR_GPU_TEMP:
			/* get temperature in millidegrees C */
			if (amdgpu_dpm_read_sensor(adev,
						   AMDGPU_PP_SENSOR_GPU_TEMP,
						   (void *)&ui32, &ui32_size)) {
				return -EINVAL;
			}
			break;
		case AMDGPU_INFO_SENSOR_GPU_LOAD:
			/* get GPU load */
			if (amdgpu_dpm_read_sensor(adev,
						   AMDGPU_PP_SENSOR_GPU_LOAD,
						   (void *)&ui32, &ui32_size)) {
				return -EINVAL;
			}
			break;
		case AMDGPU_INFO_SENSOR_GPU_AVG_POWER:
			/* get average GPU power */
			if (amdgpu_dpm_read_sensor(adev,
						   AMDGPU_PP_SENSOR_GPU_POWER,
						   (void *)&ui32, &ui32_size)) {
				return -EINVAL;
			}
			ui32 >>= 8;
			break;
		case AMDGPU_INFO_SENSOR_VDDNB:
			/* get VDDNB in millivolts */
			if (amdgpu_dpm_read_sensor(adev,
						   AMDGPU_PP_SENSOR_VDDNB,
						   (void *)&ui32, &ui32_size)) {
				return -EINVAL;
			}
			break;
		case AMDGPU_INFO_SENSOR_VDDGFX:
			/* get VDDGFX in millivolts */
			if (amdgpu_dpm_read_sensor(adev,
						   AMDGPU_PP_SENSOR_VDDGFX,
						   (void *)&ui32, &ui32_size)) {
				return -EINVAL;
			}
			break;
		case AMDGPU_INFO_SENSOR_STABLE_PSTATE_GFX_SCLK:
			/* get stable pstate sclk in Mhz */
			if (amdgpu_dpm_read_sensor(adev,
						   AMDGPU_PP_SENSOR_STABLE_PSTATE_SCLK,
						   (void *)&ui32, &ui32_size)) {
				return -EINVAL;
			}
			ui32 /= 100;
			break;
		case AMDGPU_INFO_SENSOR_STABLE_PSTATE_GFX_MCLK:
			/* get stable pstate mclk in Mhz */
			if (amdgpu_dpm_read_sensor(adev,
						   AMDGPU_PP_SENSOR_STABLE_PSTATE_MCLK,
						   (void *)&ui32, &ui32_size)) {
				return -EINVAL;
			}
			ui32 /= 100;
			break;
		default:
			DRM_DEBUG_KMS("Invalid request %d\n",
				      info->sensor_info.type);
			return -EINVAL;
		}
		return copy_to_user(out, &ui32, min(size, 4u)) ? -EFAULT : 0;
	}
	case AMDGPU_INFO_VRAM_LOST_COUNTER:
		ui32 = atomic_read(&adev->vram_lost_counter);
		return copy_to_user(out, &ui32, min(size, 4u)) ? -EFAULT : 0;
	default:
		DRM_DEBUG_KMS("Invalid request %d\n", info->query);
		return -EINVAL;
	}
	return 0;
}


/*
 * Outdated mess for old drm with Xorg being in charge (void function now).
 */
/**
 * amdgpu_driver_lastclose_kms - drm callback for last close
 *
 * @dev: drm dev pointer
 *
 * Switch vga_switcheroo state after last close (all asics).
 */
void amdgpu_driver_lastclose_kms(struct drm_device *dev)
{
	drm_fb_helper_lastclose(dev);
	vga_switcheroo_process_delayed_switch();
}

/**
 * amdgpu_driver_open_kms - drm callback for open
 *
 * @dev: drm dev pointer
 * @file_priv: drm file
 *
 * On device open, init vm on cayman+ (all asics).
 * Returns 0 on success, error on failure.
 */
int amdgpu_driver_open_kms(struct drm_device *dev, struct drm_file *file_priv)
{
	struct amdgpu_device *adev = dev->dev_private;
	struct amdgpu_fpriv *fpriv;
	int r, pasid;

	file_priv->driver_priv = NULL;

	r = pm_runtime_get_sync(dev->dev);
	if (r < 0)
		return r;

	fpriv = kzalloc(sizeof(*fpriv), GFP_KERNEL);
	if (unlikely(!fpriv)) {
		r = -ENOMEM;
		goto out_suspend;
	}

	pasid = amdgpu_pasid_alloc(16);
	if (pasid < 0) {
		dev_warn(adev->dev, "No more PASIDs available!");
		pasid = 0;
	}
	r = amdgpu_vm_init(adev, &fpriv->vm, AMDGPU_VM_CONTEXT_GFX, pasid);
	if (r)
		goto error_pasid;

	fpriv->prt_va = amdgpu_vm_bo_add(adev, &fpriv->vm, NULL);
	if (!fpriv->prt_va) {
		r = -ENOMEM;
		goto error_vm;
	}

	if (amdgpu_sriov_vf(adev)) {
		r = amdgpu_map_static_csa(adev, &fpriv->vm, &fpriv->csa_va);
		if (r)
			goto error_vm;
	}

	mutex_init(&fpriv->bo_list_lock);
	idr_init(&fpriv->bo_list_handles);

	amdgpu_ctx_mgr_init(&fpriv->ctx_mgr);

	file_priv->driver_priv = fpriv;
	goto out_suspend;

error_vm:
	amdgpu_vm_fini(adev, &fpriv->vm);

error_pasid:
	if (pasid)
		amdgpu_pasid_free(pasid);

	kfree(fpriv);

out_suspend:
	pm_runtime_mark_last_busy(dev->dev);
	pm_runtime_put_autosuspend(dev->dev);

	return r;
}

/**
 * amdgpu_driver_postclose_kms - drm callback for post close
 *
 * @dev: drm dev pointer
 * @file_priv: drm file
 *
 * On device post close, tear down vm on cayman+ (all asics).
 */
void amdgpu_driver_postclose_kms(struct drm_device *dev,
				 struct drm_file *file_priv)
{
	struct amdgpu_device *adev = dev->dev_private;
	struct amdgpu_fpriv *fpriv = file_priv->driver_priv;
	struct amdgpu_bo_list *list;
	struct amdgpu_bo *pd;
	unsigned int pasid;
	int handle;

	if (!fpriv)
		return;

	pm_runtime_get_sync(dev->dev);

	if (amdgpu_device_ip_get_ip_block(adev, AMD_IP_BLOCK_TYPE_UVD) != NULL)
		amdgpu_uvd_free_handles(adev, file_priv);
	if (amdgpu_device_ip_get_ip_block(adev, AMD_IP_BLOCK_TYPE_VCE) != NULL)
		amdgpu_vce_free_handles(adev, file_priv);

	amdgpu_vm_bo_rmv(adev, fpriv->prt_va);

	if (amdgpu_sriov_vf(adev)) {
		/* TODO: how to handle reserve failure */
		BUG_ON(amdgpu_bo_reserve(adev->virt.csa_obj, true));
		amdgpu_vm_bo_rmv(adev, fpriv->csa_va);
		fpriv->csa_va = NULL;
		amdgpu_bo_unreserve(adev->virt.csa_obj);
	}

	pasid = fpriv->vm.pasid;
	pd = amdgpu_bo_ref(fpriv->vm.root.base.bo);

	amdgpu_vm_fini(adev, &fpriv->vm);
	amdgpu_ctx_mgr_fini(&fpriv->ctx_mgr);

	if (pasid)
		amdgpu_pasid_free_delayed(pd->tbo.resv, pasid);
	amdgpu_bo_unref(&pd);

	idr_for_each_entry(&fpriv->bo_list_handles, list, handle)
		amdgpu_bo_list_put(list);

	idr_destroy(&fpriv->bo_list_handles);
	mutex_destroy(&fpriv->bo_list_lock);

	kfree(fpriv);
	file_priv->driver_priv = NULL;

	pm_runtime_mark_last_busy(dev->dev);
	pm_runtime_put_autosuspend(dev->dev);
}

/*
 * VBlank related functions.
 */
/**
 * amdgpu_get_vblank_counter_kms - get frame count
 *
 * @dev: drm dev pointer
 * @pipe: crtc to get the frame count from
 *
 * Gets the frame count on the requested crtc (all asics).
 * Returns frame count on success, -EINVAL on failure.
 */
u32 amdgpu_get_vblank_counter_kms(struct drm_device *dev, unsigned int pipe)
{
	struct amdgpu_device *adev = dev->dev_private;
	int vpos, hpos, stat;
	u32 count;

	if (pipe >= adev->mode_info.num_crtc) {
		DRM_ERROR("Invalid crtc %u\n", pipe);
		return -EINVAL;
	}

	/* The hw increments its frame counter at start of vsync, not at start
	 * of vblank, as is required by DRM core vblank counter handling.
	 * Cook the hw count here to make it appear to the caller as if it
	 * incremented at start of vblank. We measure distance to start of
	 * vblank in vpos. vpos therefore will be >= 0 between start of vblank
	 * and start of vsync, so vpos >= 0 means to bump the hw frame counter
	 * result by 1 to give the proper appearance to caller.
	 */
	if (adev->mode_info.crtcs[pipe]) {
		/* Repeat readout if needed to provide stable result if
		 * we cross start of vsync during the queries.
		 */
		do {
			count = amdgpu_display_vblank_get_counter(adev, pipe);
			/* Ask amdgpu_display_get_crtc_scanoutpos to return
			 * vpos as distance to start of vblank, instead of
			 * regular vertical scanout pos.
			 */
			stat = amdgpu_display_get_crtc_scanoutpos(
				dev, pipe, GET_DISTANCE_TO_VBLANKSTART,
				&vpos, &hpos, NULL, NULL,
				&adev->mode_info.crtcs[pipe]->base.hwmode);
		} while (count != amdgpu_display_vblank_get_counter(adev, pipe));

		if (((stat & (DRM_SCANOUTPOS_VALID | DRM_SCANOUTPOS_ACCURATE)) !=
		    (DRM_SCANOUTPOS_VALID | DRM_SCANOUTPOS_ACCURATE))) {
			DRM_DEBUG_VBL("Query failed! stat %d\n", stat);
		} else {
			DRM_DEBUG_VBL("crtc %d: dist from vblank start %d\n",
				      pipe, vpos);

			/* Bump counter if we are at >= leading edge of vblank,
			 * but before vsync where vpos would turn negative and
			 * the hw counter really increments.
			 */
			if (vpos >= 0)
				count++;
		}
	} else {
		/* Fallback to use value as is. */
		count = amdgpu_display_vblank_get_counter(adev, pipe);
		DRM_DEBUG_VBL("NULL mode info! Returned count may be wrong.\n");
	}

	return count;
}

/**
 * amdgpu_enable_vblank_kms - enable vblank interrupt
 *
 * @dev: drm dev pointer
 * @pipe: crtc to enable vblank interrupt for
 *
 * Enable the interrupt on the requested crtc (all asics).
 * Returns 0 on success, -EINVAL on failure.
 */
int amdgpu_enable_vblank_kms(struct drm_device *dev, unsigned int pipe)
{
	struct amdgpu_device *adev = dev->dev_private;
	int idx = amdgpu_display_crtc_idx_to_irq_type(adev, pipe);

	return amdgpu_irq_get(adev, &adev->crtc_irq, idx);
}

/**
 * amdgpu_disable_vblank_kms - disable vblank interrupt
 *
 * @dev: drm dev pointer
 * @pipe: crtc to disable vblank interrupt for
 *
 * Disable the interrupt on the requested crtc (all asics).
 */
void amdgpu_disable_vblank_kms(struct drm_device *dev, unsigned int pipe)
{
	struct amdgpu_device *adev = dev->dev_private;
	int idx = amdgpu_display_crtc_idx_to_irq_type(adev, pipe);

	amdgpu_irq_put(adev, &adev->crtc_irq, idx);
}

const struct drm_ioctl_desc amdgpu_ioctls_kms[] = {
	DRM_IOCTL_DEF_DRV(AMDGPU_GEM_CREATE, amdgpu_gem_create_ioctl, DRM_AUTH|DRM_RENDER_ALLOW),
	DRM_IOCTL_DEF_DRV(AMDGPU_CTX, amdgpu_ctx_ioctl, DRM_AUTH|DRM_RENDER_ALLOW),
	DRM_IOCTL_DEF_DRV(AMDGPU_VM, amdgpu_vm_ioctl, DRM_AUTH|DRM_RENDER_ALLOW),
	DRM_IOCTL_DEF_DRV(AMDGPU_SCHED, amdgpu_sched_ioctl, DRM_MASTER),
	DRM_IOCTL_DEF_DRV(AMDGPU_BO_LIST, amdgpu_bo_list_ioctl, DRM_AUTH|DRM_RENDER_ALLOW),
	DRM_IOCTL_DEF_DRV(AMDGPU_FENCE_TO_HANDLE, amdgpu_cs_fence_to_handle_ioctl, DRM_AUTH|DRM_RENDER_ALLOW),
	/* KMS */
	DRM_IOCTL_DEF_DRV(AMDGPU_GEM_MMAP, amdgpu_gem_mmap_ioctl, DRM_AUTH|DRM_RENDER_ALLOW),
	DRM_IOCTL_DEF_DRV(AMDGPU_GEM_WAIT_IDLE, amdgpu_gem_wait_idle_ioctl, DRM_AUTH|DRM_RENDER_ALLOW),
	DRM_IOCTL_DEF_DRV(AMDGPU_CS, amdgpu_cs_ioctl, DRM_AUTH|DRM_RENDER_ALLOW),
	DRM_IOCTL_DEF_DRV(AMDGPU_INFO, amdgpu_info_ioctl, DRM_AUTH|DRM_RENDER_ALLOW),
	DRM_IOCTL_DEF_DRV(AMDGPU_WAIT_CS, amdgpu_cs_wait_ioctl, DRM_AUTH|DRM_RENDER_ALLOW),
	DRM_IOCTL_DEF_DRV(AMDGPU_WAIT_FENCES, amdgpu_cs_wait_fences_ioctl, DRM_AUTH|DRM_RENDER_ALLOW),
	DRM_IOCTL_DEF_DRV(AMDGPU_GEM_METADATA, amdgpu_gem_metadata_ioctl, DRM_AUTH|DRM_RENDER_ALLOW),
	DRM_IOCTL_DEF_DRV(AMDGPU_GEM_VA, amdgpu_gem_va_ioctl, DRM_AUTH|DRM_RENDER_ALLOW),
	DRM_IOCTL_DEF_DRV(AMDGPU_GEM_OP, amdgpu_gem_op_ioctl, DRM_AUTH|DRM_RENDER_ALLOW),
	DRM_IOCTL_DEF_DRV(AMDGPU_GEM_USERPTR, amdgpu_gem_userptr_ioctl, DRM_AUTH|DRM_RENDER_ALLOW)
};
const int amdgpu_max_kms_ioctl = ARRAY_SIZE(amdgpu_ioctls_kms);

/*
 * Debugfs info
 */
#if defined(CONFIG_DEBUG_FS)

static int amdgpu_debugfs_firmware_info(struct seq_file *m, void *data)
{
	struct drm_info_node *node = (struct drm_info_node *) m->private;
	struct drm_device *dev = node->minor->dev;
	struct amdgpu_device *adev = dev->dev_private;
	struct drm_amdgpu_info_firmware fw_info;
	struct drm_amdgpu_query_fw query_fw;
	struct atom_context *ctx = adev->mode_info.atom_context;
	int ret, i;

	/* VCE */
	query_fw.fw_type = AMDGPU_INFO_FW_VCE;
	ret = amdgpu_firmware_info(&fw_info, &query_fw, adev);
	if (ret)
		return ret;
	seq_printf(m, "VCE feature version: %u, firmware version: 0x%08x\n",
		   fw_info.feature, fw_info.ver);

	/* UVD */
	query_fw.fw_type = AMDGPU_INFO_FW_UVD;
	ret = amdgpu_firmware_info(&fw_info, &query_fw, adev);
	if (ret)
		return ret;
	seq_printf(m, "UVD feature version: %u, firmware version: 0x%08x\n",
		   fw_info.feature, fw_info.ver);

	/* GMC */
	query_fw.fw_type = AMDGPU_INFO_FW_GMC;
	ret = amdgpu_firmware_info(&fw_info, &query_fw, adev);
	if (ret)
		return ret;
	seq_printf(m, "MC feature version: %u, firmware version: 0x%08x\n",
		   fw_info.feature, fw_info.ver);

	/* ME */
	query_fw.fw_type = AMDGPU_INFO_FW_GFX_ME;
	ret = amdgpu_firmware_info(&fw_info, &query_fw, adev);
	if (ret)
		return ret;
	seq_printf(m, "ME feature version: %u, firmware version: 0x%08x\n",
		   fw_info.feature, fw_info.ver);

	/* PFP */
	query_fw.fw_type = AMDGPU_INFO_FW_GFX_PFP;
	ret = amdgpu_firmware_info(&fw_info, &query_fw, adev);
	if (ret)
		return ret;
	seq_printf(m, "PFP feature version: %u, firmware version: 0x%08x\n",
		   fw_info.feature, fw_info.ver);

	/* CE */
	query_fw.fw_type = AMDGPU_INFO_FW_GFX_CE;
	ret = amdgpu_firmware_info(&fw_info, &query_fw, adev);
	if (ret)
		return ret;
	seq_printf(m, "CE feature version: %u, firmware version: 0x%08x\n",
		   fw_info.feature, fw_info.ver);

	/* RLC */
	query_fw.fw_type = AMDGPU_INFO_FW_GFX_RLC;
	ret = amdgpu_firmware_info(&fw_info, &query_fw, adev);
	if (ret)
		return ret;
	seq_printf(m, "RLC feature version: %u, firmware version: 0x%08x\n",
		   fw_info.feature, fw_info.ver);

	/* RLC SAVE RESTORE LIST CNTL */
	query_fw.fw_type = AMDGPU_INFO_FW_GFX_RLC_RESTORE_LIST_CNTL;
	ret = amdgpu_firmware_info(&fw_info, &query_fw, adev);
	if (ret)
		return ret;
	seq_printf(m, "RLC SRLC feature version: %u, firmware version: 0x%08x\n",
		   fw_info.feature, fw_info.ver);

	/* RLC SAVE RESTORE LIST GPM MEM */
	query_fw.fw_type = AMDGPU_INFO_FW_GFX_RLC_RESTORE_LIST_GPM_MEM;
	ret = amdgpu_firmware_info(&fw_info, &query_fw, adev);
	if (ret)
		return ret;
	seq_printf(m, "RLC SRLG feature version: %u, firmware version: 0x%08x\n",
		   fw_info.feature, fw_info.ver);

	/* RLC SAVE RESTORE LIST SRM MEM */
	query_fw.fw_type = AMDGPU_INFO_FW_GFX_RLC_RESTORE_LIST_SRM_MEM;
	ret = amdgpu_firmware_info(&fw_info, &query_fw, adev);
	if (ret)
		return ret;
	seq_printf(m, "RLC SRLS feature version: %u, firmware version: 0x%08x\n",
		   fw_info.feature, fw_info.ver);

	/* MEC */
	query_fw.fw_type = AMDGPU_INFO_FW_GFX_MEC;
	query_fw.index = 0;
	ret = amdgpu_firmware_info(&fw_info, &query_fw, adev);
	if (ret)
		return ret;
	seq_printf(m, "MEC feature version: %u, firmware version: 0x%08x\n",
		   fw_info.feature, fw_info.ver);

	/* MEC2 */
	if (adev->asic_type == CHIP_KAVERI ||
	    (adev->asic_type > CHIP_TOPAZ && adev->asic_type != CHIP_STONEY)) {
		query_fw.index = 1;
		ret = amdgpu_firmware_info(&fw_info, &query_fw, adev);
		if (ret)
			return ret;
		seq_printf(m, "MEC2 feature version: %u, firmware version: 0x%08x\n",
			   fw_info.feature, fw_info.ver);
	}

	/* PSP SOS */
	query_fw.fw_type = AMDGPU_INFO_FW_SOS;
	ret = amdgpu_firmware_info(&fw_info, &query_fw, adev);
	if (ret)
		return ret;
	seq_printf(m, "SOS feature version: %u, firmware version: 0x%08x\n",
		   fw_info.feature, fw_info.ver);


	/* PSP ASD */
	query_fw.fw_type = AMDGPU_INFO_FW_ASD;
	ret = amdgpu_firmware_info(&fw_info, &query_fw, adev);
	if (ret)
		return ret;
	seq_printf(m, "ASD feature version: %u, firmware version: 0x%08x\n",
		   fw_info.feature, fw_info.ver);

	/* SMC */
	query_fw.fw_type = AMDGPU_INFO_FW_SMC;
	ret = amdgpu_firmware_info(&fw_info, &query_fw, adev);
	if (ret)
		return ret;
	seq_printf(m, "SMC feature version: %u, firmware version: 0x%08x\n",
		   fw_info.feature, fw_info.ver);

	/* SDMA */
	query_fw.fw_type = AMDGPU_INFO_FW_SDMA;
	for (i = 0; i < adev->sdma.num_instances; i++) {
		query_fw.index = i;
		ret = amdgpu_firmware_info(&fw_info, &query_fw, adev);
		if (ret)
			return ret;
		seq_printf(m, "SDMA%d feature version: %u, firmware version: 0x%08x\n",
			   i, fw_info.feature, fw_info.ver);
	}

	/* VCN */
	query_fw.fw_type = AMDGPU_INFO_FW_VCN;
	ret = amdgpu_firmware_info(&fw_info, &query_fw, adev);
	if (ret)
		return ret;
	seq_printf(m, "VCN feature version: %u, firmware version: 0x%08x\n",
		   fw_info.feature, fw_info.ver);

	/* DMCU */
	query_fw.fw_type = AMDGPU_INFO_FW_DMCU;
	ret = amdgpu_firmware_info(&fw_info, &query_fw, adev);
	if (ret)
		return ret;
	seq_printf(m, "DMCU feature version: %u, firmware version: 0x%08x\n",
		   fw_info.feature, fw_info.ver);


	seq_printf(m, "VBIOS version: %s\n", ctx->vbios_version);

	return 0;
}

static const struct drm_info_list amdgpu_firmware_info_list[] = {
	{"amdgpu_firmware_info", amdgpu_debugfs_firmware_info, 0, NULL},
};
#endif

int amdgpu_debugfs_firmware_init(struct amdgpu_device *adev)
{
#if defined(CONFIG_DEBUG_FS)
	return amdgpu_debugfs_add_files(adev, amdgpu_firmware_info_list,
					ARRAY_SIZE(amdgpu_firmware_info_list));
#else
	return 0;
#endif
}<|MERGE_RESOLUTION|>--- conflicted
+++ resolved
@@ -39,8 +39,6 @@
 #include "amdgpu_amdkfd.h"
 #include "amdgpu_gem.h"
 #include "amdgpu_display.h"
-<<<<<<< HEAD
-=======
 
 static void amdgpu_unregister_gpu_instance(struct amdgpu_device *adev)
 {
@@ -65,7 +63,6 @@
 
 	mutex_unlock(&mgpu_info.mutex);
 }
->>>>>>> f9885ef8
 
 /**
  * amdgpu_driver_unload_kms - Main unload function for KMS.
@@ -316,129 +313,9 @@
 		fw_info->ver = adev->dm.dmcu_fw_version;
 		fw_info->feature = 0;
 		break;
-<<<<<<< HEAD
 	default:
 		return -EINVAL;
 	}
-	return 0;
-}
-
-static int amdgpu_hw_ip_info(struct amdgpu_device *adev,
-			     struct drm_amdgpu_info *info,
-			     struct drm_amdgpu_info_hw_ip *result)
-{
-	uint32_t ib_start_alignment = 0;
-	uint32_t ib_size_alignment = 0;
-	enum amd_ip_block_type type;
-	unsigned int num_rings = 0;
-	unsigned int i, j;
-
-	if (info->query_hw_ip.ip_instance >= AMDGPU_HW_IP_INSTANCE_MAX_COUNT)
-		return -EINVAL;
-
-	switch (info->query_hw_ip.type) {
-	case AMDGPU_HW_IP_GFX:
-		type = AMD_IP_BLOCK_TYPE_GFX;
-		for (i = 0; i < adev->gfx.num_gfx_rings; i++)
-			if (adev->gfx.gfx_ring[i].ready)
-				++num_rings;
-		ib_start_alignment = 32;
-		ib_size_alignment = 32;
-		break;
-	case AMDGPU_HW_IP_COMPUTE:
-		type = AMD_IP_BLOCK_TYPE_GFX;
-		for (i = 0; i < adev->gfx.num_compute_rings; i++)
-			if (adev->gfx.compute_ring[i].ready)
-				++num_rings;
-		ib_start_alignment = 32;
-		ib_size_alignment = 32;
-		break;
-	case AMDGPU_HW_IP_DMA:
-		type = AMD_IP_BLOCK_TYPE_SDMA;
-		for (i = 0; i < adev->sdma.num_instances; i++)
-			if (adev->sdma.instance[i].ring.ready)
-				++num_rings;
-		ib_start_alignment = 256;
-		ib_size_alignment = 4;
-		break;
-	case AMDGPU_HW_IP_UVD:
-		type = AMD_IP_BLOCK_TYPE_UVD;
-		for (i = 0; i < adev->uvd.num_uvd_inst; i++) {
-			if (adev->uvd.harvest_config & (1 << i))
-				continue;
-
-			if (adev->uvd.inst[i].ring.ready)
-				++num_rings;
-		}
-		ib_start_alignment = 64;
-		ib_size_alignment = 64;
-		break;
-	case AMDGPU_HW_IP_VCE:
-		type = AMD_IP_BLOCK_TYPE_VCE;
-		for (i = 0; i < adev->vce.num_rings; i++)
-			if (adev->vce.ring[i].ready)
-				++num_rings;
-		ib_start_alignment = 4;
-		ib_size_alignment = 1;
-		break;
-	case AMDGPU_HW_IP_UVD_ENC:
-		type = AMD_IP_BLOCK_TYPE_UVD;
-		for (i = 0; i < adev->uvd.num_uvd_inst; i++) {
-			if (adev->uvd.harvest_config & (1 << i))
-				continue;
-
-			for (j = 0; j < adev->uvd.num_enc_rings; j++)
-				if (adev->uvd.inst[i].ring_enc[j].ready)
-					++num_rings;
-		}
-		ib_start_alignment = 64;
-		ib_size_alignment = 64;
-		break;
-	case AMDGPU_HW_IP_VCN_DEC:
-		type = AMD_IP_BLOCK_TYPE_VCN;
-		if (adev->vcn.ring_dec.ready)
-			++num_rings;
-		ib_start_alignment = 16;
-		ib_size_alignment = 16;
-		break;
-	case AMDGPU_HW_IP_VCN_ENC:
-		type = AMD_IP_BLOCK_TYPE_VCN;
-		for (i = 0; i < adev->vcn.num_enc_rings; i++)
-			if (adev->vcn.ring_enc[i].ready)
-				++num_rings;
-		ib_start_alignment = 64;
-		ib_size_alignment = 1;
-		break;
-	case AMDGPU_HW_IP_VCN_JPEG:
-		type = AMD_IP_BLOCK_TYPE_VCN;
-		if (adev->vcn.ring_jpeg.ready)
-			++num_rings;
-		ib_start_alignment = 16;
-		ib_size_alignment = 16;
-		break;
-=======
->>>>>>> f9885ef8
-	default:
-		return -EINVAL;
-	}
-
-	for (i = 0; i < adev->num_ip_blocks; i++)
-		if (adev->ip_blocks[i].version->type == type &&
-		    adev->ip_blocks[i].status.valid)
-			break;
-
-	if (i == adev->num_ip_blocks)
-		return 0;
-
-	num_rings = min(amdgpu_ctx_num_entities[info->query_hw_ip.type],
-			num_rings);
-
-	result->hw_ip_version_major = adev->ip_blocks[i].version->major;
-	result->hw_ip_version_minor = adev->ip_blocks[i].version->minor;
-	result->capabilities_flags = 0;
-	result->available_rings = (1 << num_rings) - 1;
-	result->ib_start_alignment = ib_start_alignment;
-	result->ib_size_alignment = ib_size_alignment;
 	return 0;
 }
 
