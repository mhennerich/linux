--- conflicted
+++ resolved
@@ -924,11 +924,7 @@
 
 static void cdns_uart_set_mctrl(struct uart_port *port, unsigned int mctrl)
 {
-<<<<<<< HEAD
-	unsigned int val;
-=======
 	u32 val;
->>>>>>> 1268b163
 
 	val = cdns_uart_readl(CDNS_UART_MODEMCR_OFFSET);
 
