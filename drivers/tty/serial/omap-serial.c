--- conflicted
+++ resolved
@@ -159,11 +159,7 @@
 		serial_out(up, UART_IER, up->ier);
 	}
 
-<<<<<<< HEAD
-	if (!up->use_dma && pdata->set_forceidle)
-=======
 	if (!up->use_dma && pdata && pdata->set_forceidle)
->>>>>>> e9676695
 		pdata->set_forceidle(up->pdev);
 
 	pm_runtime_mark_last_busy(&up->pdev->dev);
@@ -302,11 +298,7 @@
 	if (!up->use_dma) {
 		pm_runtime_get_sync(&up->pdev->dev);
 		serial_omap_enable_ier_thri(up);
-<<<<<<< HEAD
-		if (pdata->set_noidle)
-=======
 		if (pdata && pdata->set_noidle)
->>>>>>> e9676695
 			pdata->set_noidle(up->pdev);
 		pm_runtime_mark_last_busy(&up->pdev->dev);
 		pm_runtime_put_autosuspend(&up->pdev->dev);
