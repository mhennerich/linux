// SPDX-License-Identifier: GPL-2.0
/*
 * Xilinx Video DMA
 *
 * Copyright (C) 2013-2015 Ideas on Board
 * Copyright (C) 2013-2015 Xilinx, Inc.
 *
 * Contacts: Hyun Kwon <hyun.kwon@xilinx.com>
 *           Laurent Pinchart <laurent.pinchart@ideasonboard.com>
 */

#include <linux/dma/xilinx_dma.h>
#include <linux/dma/xilinx_frmbuf.h>
#include <linux/lcm.h>
#include <linux/list.h>
#include <linux/module.h>
#include <linux/of.h>
#include <linux/slab.h>
#include <linux/xilinx-v4l2-controls.h>

#include <media/v4l2-dev.h>
#include <media/v4l2-fh.h>
#include <media/v4l2-ioctl.h>
#include <media/videobuf2-v4l2.h>
#include <media/videobuf2-dma-contig.h>

#include "xilinx-dma.h"
#include "xilinx-vip.h"
#include "xilinx-vipp.h"

#define XVIP_DMA_DEF_FORMAT		V4L2_PIX_FMT_YUYV
#define XVIP_DMA_DEF_WIDTH		1920
#define XVIP_DMA_DEF_HEIGHT		1080

/* Minimum and maximum widths are expressed in bytes */
#define XVIP_DMA_MIN_WIDTH		1U
#define XVIP_DMA_MAX_WIDTH		65535U
#define XVIP_DMA_MIN_HEIGHT		1U
#define XVIP_DMA_MAX_HEIGHT		8191U

/* -----------------------------------------------------------------------------
 * Helper functions
 */

static struct v4l2_subdev *
xvip_dma_remote_subdev(struct media_pad *local, u32 *pad)
{
	struct media_pad *remote;

	remote = media_entity_remote_pad(local);
	if (!remote || !is_media_entity_v4l2_subdev(remote->entity))
		return NULL;

	if (pad)
		*pad = remote->index;

	return media_entity_to_v4l2_subdev(remote->entity);
}

static int xvip_dma_verify_format(struct xvip_dma *dma)
{
	struct v4l2_subdev_format fmt;
	struct v4l2_subdev *subdev;
	int ret;

	subdev = xvip_dma_remote_subdev(&dma->pad, &fmt.pad);
	if (!subdev)
		return -EPIPE;

	fmt.which = V4L2_SUBDEV_FORMAT_ACTIVE;
	ret = v4l2_subdev_call(subdev, pad, get_fmt, NULL, &fmt);
	if (ret < 0)
		return ret == -ENOIOCTLCMD ? -EINVAL : ret;

	if (dma->fmtinfo->code != fmt.format.code)
		return -EINVAL;

	/*
	 * Crop rectangle contains format resolution by default, and crop
	 * rectangle if s_selection is executed.
	 */
	if (dma->r.width != fmt.format.width ||
	    dma->r.height != fmt.format.height)
		return -EINVAL;

	return 0;
}

/* -----------------------------------------------------------------------------
 * Pipeline Stream Management
 */


/**
 * xvip_pipeline_set_stream - Enable/disable streaming on a pipeline
 * @pipe: The pipeline
 * @on: Turn the stream on when true or off when false
 *
 * The pipeline is shared between all DMA engines connect at its input and
 * output. While the stream state of DMA engines can be controlled
 * independently, pipelines have a shared stream state that enable or disable
 * all entities in the pipeline. For this reason the pipeline uses a streaming
 * counter that tracks the number of DMA engines that have requested the stream
 * to be enabled. This will walk the graph starting from each DMA and enable or
 * disable the entities in the path.
 *
 * When called with the @on argument set to true, this function will increment
 * the pipeline streaming count. If the streaming count reaches the number of
 * DMA engines in the pipeline it will enable all entities that belong to the
 * pipeline.
 *
 * Similarly, when called with the @on argument set to false, this function will
 * decrement the pipeline streaming count and disable all entities in the
 * pipeline when the streaming count reaches zero.
 *
 * Return: 0 if successful, or the return value of the failed video::s_stream
 * operation otherwise. Stopping the pipeline never fails. The pipeline state is
 * not updated when the operation fails.
 */
static int xvip_pipeline_set_stream(struct xvip_pipeline *pipe, bool on)
{
	struct xvip_composite_device *xdev;
	int ret = 0;

	mutex_lock(&pipe->lock);
	xdev = pipe->xdev;

	if (on) {
		if (pipe->stream_count == pipe->num_dmas - 1) {
			ret = xvip_graph_pipeline_start_stop(xdev, pipe, true);
			if (ret < 0)
				goto done;
		}
		pipe->stream_count++;
	} else {
		if (--pipe->stream_count == 0)
			xvip_graph_pipeline_start_stop(xdev, pipe, false);
	}

done:
	mutex_unlock(&pipe->lock);
	return ret;
}

static int xvip_pipeline_validate(struct xvip_pipeline *pipe,
				  struct xvip_dma *start)
{
	struct media_graph graph;
	struct media_entity *entity = &start->video.entity;
	struct media_device *mdev = entity->graph_obj.mdev;
	unsigned int num_inputs = 0;
	unsigned int num_outputs = 0;
	int ret;

	mutex_lock(&mdev->graph_mutex);

	/* Walk the graph to locate the video nodes. */
	ret = media_graph_walk_init(&graph, mdev);
	if (ret) {
		mutex_unlock(&mdev->graph_mutex);
		return ret;
	}

	media_graph_walk_start(&graph, entity);

	while ((entity = media_graph_walk_next(&graph))) {
		struct xvip_dma *dma;

		if (entity->function != MEDIA_ENT_F_IO_V4L)
			continue;

		dma = to_xvip_dma(media_entity_to_video_device(entity));

		if (dma->pad.flags & MEDIA_PAD_FL_SINK)
			num_outputs++;
		else
			num_inputs++;
	}

	mutex_unlock(&mdev->graph_mutex);

	media_graph_walk_cleanup(&graph);

	/* We need at least one DMA to proceed */
	if (num_outputs == 0 && num_inputs == 0)
		return -EPIPE;

	pipe->num_dmas = num_inputs + num_outputs;
	pipe->xdev = start->xdev;

	return 0;
}

static void __xvip_pipeline_cleanup(struct xvip_pipeline *pipe)
{
	pipe->num_dmas = 0;
}

/**
 * xvip_pipeline_cleanup - Cleanup the pipeline after streaming
 * @pipe: the pipeline
 *
 * Decrease the pipeline use count and clean it up if we were the last user.
 */
static void xvip_pipeline_cleanup(struct xvip_pipeline *pipe)
{
	mutex_lock(&pipe->lock);

	/* If we're the last user clean up the pipeline. */
	if (--pipe->use_count == 0)
		__xvip_pipeline_cleanup(pipe);

	mutex_unlock(&pipe->lock);
}

/**
 * xvip_pipeline_prepare - Prepare the pipeline for streaming
 * @pipe: the pipeline
 * @dma: DMA engine at one end of the pipeline
 *
 * Validate the pipeline if no user exists yet, otherwise just increase the use
 * count.
 *
 * Return: 0 if successful or -EPIPE if the pipeline is not valid.
 */
static int xvip_pipeline_prepare(struct xvip_pipeline *pipe,
				 struct xvip_dma *dma)
{
	int ret;

	mutex_lock(&pipe->lock);

	/* If we're the first user validate and initialize the pipeline. */
	if (pipe->use_count == 0) {
		ret = xvip_pipeline_validate(pipe, dma);
		if (ret < 0) {
			__xvip_pipeline_cleanup(pipe);
			goto done;
		}
	}

	pipe->use_count++;
	ret = 0;

done:
	mutex_unlock(&pipe->lock);
	return ret;
}

/* -----------------------------------------------------------------------------
 * videobuf2 queue operations
 */

/**
 * struct xvip_dma_buffer - Video DMA buffer
 * @buf: vb2 buffer base object
 * @queue: buffer list entry in the DMA engine queued buffers list
 * @dma: DMA channel that uses the buffer
 * @desc: Descriptor associated with this structure
 */
struct xvip_dma_buffer {
	struct vb2_v4l2_buffer buf;
	struct list_head queue;
	struct xvip_dma *dma;
	struct dma_async_tx_descriptor *desc;
};

#define to_xvip_dma_buffer(vb)	container_of(vb, struct xvip_dma_buffer, buf)

static void xvip_dma_complete(void *param)
{
	struct xvip_dma_buffer *buf = param;
	struct xvip_dma *dma = buf->dma;
	int i, sizeimage;
	u32 fid;
	int status;

	spin_lock(&dma->queued_lock);
	list_del(&buf->queue);
	spin_unlock(&dma->queued_lock);

	buf->buf.field = V4L2_FIELD_NONE;
	buf->buf.sequence = dma->sequence++;
	buf->buf.vb2_buf.timestamp = ktime_get_ns();

	status = xilinx_xdma_get_fid(dma->dma, buf->desc, &fid);
	if (!status) {
		if (((V4L2_TYPE_IS_MULTIPLANAR(dma->format.type)) &&
		     dma->format.fmt.pix_mp.field == V4L2_FIELD_ALTERNATE) ||
		     dma->format.fmt.pix.field == V4L2_FIELD_ALTERNATE) {
			/*
			 * fid = 1 is odd field i.e. V4L2_FIELD_TOP.
			 * fid = 0 is even field i.e. V4L2_FIELD_BOTTOM.
			 */
			buf->buf.field = fid ?
					 V4L2_FIELD_TOP : V4L2_FIELD_BOTTOM;

			if (fid == dma->prev_fid)
				buf->buf.sequence = dma->sequence++;

			buf->buf.sequence >>= 1;
			dma->prev_fid = fid;
		}
	}

	if (V4L2_TYPE_IS_MULTIPLANAR(dma->format.type)) {
		for (i = 0; i < dma->fmtinfo->buffers; i++) {
			sizeimage =
				dma->format.fmt.pix_mp.plane_fmt[i].sizeimage;
			vb2_set_plane_payload(&buf->buf.vb2_buf, i, sizeimage);
		}
	} else {
		sizeimage = dma->format.fmt.pix.sizeimage;
		vb2_set_plane_payload(&buf->buf.vb2_buf, 0, sizeimage);
	}

	vb2_buffer_done(&buf->buf.vb2_buf, VB2_BUF_STATE_DONE);
}

static int
xvip_dma_queue_setup(struct vb2_queue *vq,
		     unsigned int *nbuffers, unsigned int *nplanes,
		     unsigned int sizes[], struct device *alloc_devs[])
{
	struct xvip_dma *dma = vb2_get_drv_priv(vq);
	unsigned int i;
	int sizeimage;

	/* Multi planar case: Make sure the image size is large enough */
	if (V4L2_TYPE_IS_MULTIPLANAR(dma->format.type)) {
		if (*nplanes) {
			if (*nplanes != dma->format.fmt.pix_mp.num_planes)
				return -EINVAL;

			for (i = 0; i < *nplanes; i++) {
				sizeimage =
				  dma->format.fmt.pix_mp.plane_fmt[i].sizeimage;
				if (sizes[i] < sizeimage)
					return -EINVAL;
			}
		} else {
			*nplanes = dma->fmtinfo->buffers;
			for (i = 0; i < dma->fmtinfo->buffers; i++) {
				sizeimage =
				  dma->format.fmt.pix_mp.plane_fmt[i].sizeimage;
				sizes[i] = sizeimage;
			}
		}
		return 0;
	}

	/* Single planar case: Make sure the image size is large enough */
	sizeimage = dma->format.fmt.pix.sizeimage;
	if (*nplanes == 1)
		return sizes[0] < sizeimage ? -EINVAL : 0;

	*nplanes = 1;
	sizes[0] = sizeimage;

	return 0;
}

static int xvip_dma_buffer_prepare(struct vb2_buffer *vb)
{
	struct vb2_v4l2_buffer *vbuf = to_vb2_v4l2_buffer(vb);
	struct xvip_dma *dma = vb2_get_drv_priv(vb->vb2_queue);
	struct xvip_dma_buffer *buf = to_xvip_dma_buffer(vbuf);

	buf->dma = dma;

	return 0;
}

static void xvip_dma_buffer_queue(struct vb2_buffer *vb)
{
	struct vb2_v4l2_buffer *vbuf = to_vb2_v4l2_buffer(vb);
	struct xvip_dma *dma = vb2_get_drv_priv(vb->vb2_queue);
	struct xvip_dma_buffer *buf = to_xvip_dma_buffer(vbuf);
	struct dma_async_tx_descriptor *desc;
	dma_addr_t addr = vb2_dma_contig_plane_dma_addr(vb, 0);
	u32 flags = 0;
	u32 luma_size;
	u32 padding_factor_nume, padding_factor_deno, bpl_nume, bpl_deno;
	u32 fid = ~0;
	u32 bpl;

	if (dma->queue.type == V4L2_BUF_TYPE_VIDEO_CAPTURE ||
	    dma->queue.type == V4L2_BUF_TYPE_VIDEO_CAPTURE_MPLANE) {
		flags = DMA_PREP_INTERRUPT | DMA_CTRL_ACK;
		dma->xt.dir = DMA_DEV_TO_MEM;
		dma->xt.src_sgl = false;
		dma->xt.dst_sgl = true;
		dma->xt.dst_start = addr;
	} else if (dma->queue.type == V4L2_BUF_TYPE_VIDEO_OUTPUT ||
		   dma->queue.type == V4L2_BUF_TYPE_VIDEO_OUTPUT_MPLANE) {
		flags = DMA_PREP_INTERRUPT | DMA_CTRL_ACK;
		dma->xt.dir = DMA_MEM_TO_DEV;
		dma->xt.src_sgl = true;
		dma->xt.dst_sgl = false;
		dma->xt.src_start = addr;
	}

	/*
	 * DMA IP supports only 2 planes, so one datachunk is sufficient
	 * to get start address of 2nd plane
	 */
	if (V4L2_TYPE_IS_MULTIPLANAR(dma->format.type)) {
		struct v4l2_pix_format_mplane *pix_mp;
		size_t size;

		pix_mp = &dma->format.fmt.pix_mp;
		bpl = pix_mp->plane_fmt[0].bytesperline;

		xilinx_xdma_v4l2_config(dma->dma, pix_mp->pixelformat);
		xvip_width_padding_factor(pix_mp->pixelformat,
					  &padding_factor_nume,
					  &padding_factor_deno);
		xvip_bpl_scaling_factor(pix_mp->pixelformat, &bpl_nume,
					&bpl_deno);
		dma->xt.frame_size = dma->fmtinfo->num_planes;

		size = ((size_t)dma->r.width * dma->fmtinfo->bpl_factor *
			padding_factor_nume * bpl_nume) /
			((size_t)padding_factor_deno * bpl_deno);
		dma->sgl[0].size = size;

		dma->sgl[0].icg = bpl - dma->sgl[0].size;
		dma->xt.numf = dma->r.height;

		/*
		 * dst_icg is the number of bytes to jump after last luma addr
		 * and before first chroma addr
		 */

		/* Handling contiguous data with mplanes */
		if (dma->fmtinfo->buffers == 1) {
			dma->sgl[0].dst_icg = (size_t)bpl *
					      (pix_mp->height - dma->r.height);
		} else {
			/* Handling non-contiguous data with mplanes */
			if (dma->fmtinfo->buffers == 2) {
				dma_addr_t chroma_addr =
					vb2_dma_contig_plane_dma_addr(vb, 1);
				luma_size = bpl * dma->xt.numf;
				if (chroma_addr > addr)
					dma->sgl[0].dst_icg = chroma_addr -
							      addr - luma_size;
				}
		}
	} else {
		struct v4l2_pix_format *pix;
		size_t size;
		size_t dst_icg;

		pix = &dma->format.fmt.pix;
		bpl = pix->bytesperline;
		xilinx_xdma_v4l2_config(dma->dma, pix->pixelformat);
		xvip_width_padding_factor(pix->pixelformat,
					  &padding_factor_nume,
					  &padding_factor_deno);
		xvip_bpl_scaling_factor(pix->pixelformat, &bpl_nume,
					&bpl_deno);
		dma->xt.frame_size = dma->fmtinfo->num_planes;
		size = ((size_t)dma->r.width * dma->fmtinfo->bpl_factor *
			padding_factor_nume * bpl_nume) /
			((size_t)padding_factor_deno * bpl_deno);
		dma->sgl[0].size = size;
		dma->sgl[0].icg = bpl - dma->sgl[0].size;
		dma->xt.numf = dma->r.height;
		dma->sgl[0].dst_icg = 0;
		dst_icg = (size_t)bpl * (pix->height - dma->r.height);
		dma->sgl[0].dst_icg = dst_icg;
	}

	desc = dmaengine_prep_interleaved_dma(dma->dma, &dma->xt, flags);
	if (!desc) {
		dev_err(dma->xdev->dev, "Failed to prepare DMA transfer\n");
		vb2_buffer_done(&buf->buf.vb2_buf, VB2_BUF_STATE_ERROR);
		return;
	}
	desc->callback = xvip_dma_complete;
	desc->callback_param = buf;
	buf->desc = desc;

	if (buf->buf.field == V4L2_FIELD_TOP)
		fid = 1;
	else if (buf->buf.field == V4L2_FIELD_BOTTOM)
		fid = 0;
	else if (buf->buf.field == V4L2_FIELD_NONE)
		fid = 0;

	xilinx_xdma_set_fid(dma->dma, desc, fid);

	spin_lock_irq(&dma->queued_lock);
	list_add_tail(&buf->queue, &dma->queued_bufs);
	spin_unlock_irq(&dma->queued_lock);

	/*
	 * Low latency capture: Give descriptor callback at start of
	 * processing the descriptor
	 */
	if (dma->low_latency_cap)
		xilinx_xdma_set_earlycb(dma->dma, desc,
					EARLY_CALLBACK_START_DESC);
	dmaengine_submit(desc);

	if (vb2_is_streaming(&dma->queue))
		dma_async_issue_pending(dma->dma);
}

static int xvip_dma_start_streaming(struct vb2_queue *vq, unsigned int count)
{
	struct xvip_dma *dma = vb2_get_drv_priv(vq);
	struct xvip_dma_buffer *buf, *nbuf;
	struct xvip_pipeline *pipe;
	int ret;

	dma->sequence = 0;
	dma->prev_fid = ~0;

	/*
	 * Start streaming on the pipeline. No link touching an entity in the
	 * pipeline can be activated or deactivated once streaming is started.
	 *
	 * Use the pipeline object embedded in the first DMA object that starts
	 * streaming.
	 */
	mutex_lock(&dma->xdev->lock);
	pipe = dma->video.entity.pipe
	     ? to_xvip_pipeline(&dma->video.entity) : &dma->pipe;

	ret = media_pipeline_start(&dma->video.entity, &pipe->pipe);
	mutex_unlock(&dma->xdev->lock);
	if (ret < 0)
		goto error;

	/* Verify that the configured format matches the output of the
	 * connected subdev.
	 */
	ret = xvip_dma_verify_format(dma);
	if (ret < 0)
		goto error_stop;

	ret = xvip_pipeline_prepare(pipe, dma);
	if (ret < 0)
		goto error_stop;

	/* Start the DMA engine. This must be done before starting the blocks
	 * in the pipeline to avoid DMA synchronization issues.
	 * We dont't want to start DMA in case of low latency capture mode,
	 * applications will start DMA using S_CTRL at later point of time.
	 */
	if (!dma->low_latency_cap) {
		dma_async_issue_pending(dma->dma);
	} else {
		/* For low latency capture, return the first buffer early
		 * so that consumer can initialize until we start DMA.
		 */
		buf = list_first_entry(&dma->queued_bufs,
				       struct xvip_dma_buffer, queue);
		xvip_dma_complete(buf);
		buf->desc->callback = NULL;
	}

	/* Start the pipeline. */
	ret = xvip_pipeline_set_stream(pipe, true);
	if (ret < 0)
		goto error_stop;

	return 0;

error_stop:
	media_pipeline_stop(&dma->video.entity);

error:
	dmaengine_terminate_all(dma->dma);
	/* Give back all queued buffers to videobuf2. */
	spin_lock_irq(&dma->queued_lock);
	list_for_each_entry_safe(buf, nbuf, &dma->queued_bufs, queue) {
		vb2_buffer_done(&buf->buf.vb2_buf, VB2_BUF_STATE_QUEUED);
		list_del(&buf->queue);
	}
	spin_unlock_irq(&dma->queued_lock);

	return ret;
}

static void xvip_dma_stop_streaming(struct vb2_queue *vq)
{
	struct xvip_dma *dma = vb2_get_drv_priv(vq);
	struct xvip_pipeline *pipe = to_xvip_pipeline(&dma->video.entity);
	struct xvip_dma_buffer *buf, *nbuf;

	/* Stop the pipeline. */
	xvip_pipeline_set_stream(pipe, false);

	/* Stop and reset the DMA engine. */
	dmaengine_terminate_all(dma->dma);

	/* Cleanup the pipeline and mark it as being stopped. */
	xvip_pipeline_cleanup(pipe);
	media_pipeline_stop(&dma->video.entity);

	/* Give back all queued buffers to videobuf2. */
	spin_lock_irq(&dma->queued_lock);
	list_for_each_entry_safe(buf, nbuf, &dma->queued_bufs, queue) {
		vb2_buffer_done(&buf->buf.vb2_buf, VB2_BUF_STATE_ERROR);
		list_del(&buf->queue);
	}
	spin_unlock_irq(&dma->queued_lock);
}

static const struct vb2_ops xvip_dma_queue_qops = {
	.queue_setup = xvip_dma_queue_setup,
	.buf_prepare = xvip_dma_buffer_prepare,
	.buf_queue = xvip_dma_buffer_queue,
	.wait_prepare = vb2_ops_wait_prepare,
	.wait_finish = vb2_ops_wait_finish,
	.start_streaming = xvip_dma_start_streaming,
	.stop_streaming = xvip_dma_stop_streaming,
};

/* -----------------------------------------------------------------------------
 * V4L2 ioctls
 */

static int
xvip_dma_querycap(struct file *file, void *fh, struct v4l2_capability *cap)
{
	struct v4l2_fh *vfh = file->private_data;
	struct xvip_dma *dma = to_xvip_dma(vfh->vdev);

	cap->capabilities = dma->xdev->v4l2_caps | V4L2_CAP_STREAMING |
			    V4L2_CAP_DEVICE_CAPS;

	strscpy((char *)cap->driver, "xilinx-vipp", sizeof(cap->driver));
	strscpy((char *)cap->card, (char *)dma->video.name, sizeof(cap->card));
	snprintf((char *)cap->bus_info, sizeof(cap->bus_info),
		 "platform:%pOFn:%u", dma->xdev->dev->of_node, dma->port);

	return 0;
}

static int xvip_xdma_enum_fmt(struct xvip_dma *dma, struct v4l2_fmtdesc *f,
			      struct v4l2_subdev_format *v4l_fmt)
{
	const struct xvip_video_format *fmt;
	int ret;
	u32 i, fmt_cnt, *fmts;

	ret = xilinx_xdma_get_v4l2_vid_fmts(dma->dma, &fmt_cnt, &fmts);
	if (ret)
		return ret;

	/* Has media pad value changed? */
	if (v4l_fmt->format.code != dma->remote_subdev_med_bus ||
	    !dma->remote_subdev_med_bus) {
		/* Re-generate legal list of fourcc codes */
		dma->poss_v4l2_fmt_cnt = 0;
		dma->remote_subdev_med_bus = v4l_fmt->format.code;

		if (!dma->poss_v4l2_fmts) {
			dma->poss_v4l2_fmts =
				devm_kzalloc(&dma->video.dev,
					     sizeof(u32) * fmt_cnt,
					     GFP_KERNEL);
			if (!dma->poss_v4l2_fmts)
				return -ENOMEM;
		}

		for (i = 0; i < fmt_cnt; i++) {
			fmt = xvip_get_format_by_fourcc(fmts[i]);
			if (IS_ERR(fmt))
				return PTR_ERR(fmt);

			if (fmt->code != dma->remote_subdev_med_bus)
				continue;

			dma->poss_v4l2_fmts[dma->poss_v4l2_fmt_cnt++] =	fmts[i];
		}
	}

	/* Return err if index is greater than count of legal values */
	if (f->index >= dma->poss_v4l2_fmt_cnt)
		return -EINVAL;

	/* Else return pix format in table */
	fmt = xvip_get_format_by_fourcc(dma->poss_v4l2_fmts[f->index]);
	if (IS_ERR(fmt))
		return PTR_ERR(fmt);

	f->pixelformat = fmt->fourcc;

	return 0;
}

static int
xvip_dma_enum_input(struct file *file, void *priv, struct v4l2_input *i)
{
	struct v4l2_fh *vfh = file->private_data;
	struct xvip_dma *dma = to_xvip_dma(vfh->vdev);
	struct v4l2_subdev *subdev;

	if (i->index > 0)
		return -EINVAL;

	subdev = xvip_dma_remote_subdev(&dma->pad, NULL);
	if (!subdev)
		return -EPIPE;

	/*
	 * FIXME: right now only camera input type is handled.
	 * There should be mechanism to distinguish other types of
	 * input like V4L2_INPUT_TYPE_TUNER and V4L2_INPUT_TYPE_TOUCH.
	 */
	i->type = V4L2_INPUT_TYPE_CAMERA;
	strlcpy((char *)i->name, (char *)subdev->name, sizeof(i->name));

	return 0;
}

static int
xvip_dma_get_input(struct file *file, void *fh, unsigned int *i)
{
	*i = 0;
	return 0;
}

static int
xvip_dma_set_input(struct file *file, void *fh, unsigned int i)
{
	if (i > 0)
		return -EINVAL;

	return 0;
}

/* FIXME: without this callback function, some applications are not configured
 * with correct formats, and it results in frames in wrong format. Whether this
 * callback needs to be required is not clearly defined, so it should be
 * clarified through the mailing list.
 */
static int
xvip_dma_enum_format(struct file *file, void *fh, struct v4l2_fmtdesc *f)
{
	struct v4l2_fh *vfh = file->private_data;
	struct xvip_dma *dma = to_xvip_dma(vfh->vdev);
	struct v4l2_subdev *subdev;
	struct v4l2_subdev_format v4l_fmt;
	const struct xvip_video_format *fmt;
	int err, ret;

	/* Establish media pad format */
	subdev = xvip_dma_remote_subdev(&dma->pad, &v4l_fmt.pad);
	if (!subdev)
		return -EPIPE;

	v4l_fmt.which = V4L2_SUBDEV_FORMAT_ACTIVE;
	ret = v4l2_subdev_call(subdev, pad, get_fmt, NULL, &v4l_fmt);
	if (ret < 0)
		return ret == -ENOIOCTLCMD ? -EINVAL : ret;

	/*
	 * In case of frmbuf DMA, this will invoke frambuf driver specific APIs
	 * to enumerate formats otherwise return the pix format corresponding
	 * to subdev's media bus format. This kind of separation would be
	 * helpful for clean up and upstreaming.
	 */
	err = xvip_xdma_enum_fmt(dma, f, &v4l_fmt);
	if (!err)
		return err;

	/*
	 * This logic will just return one pix format based on subdev's
	 * media bus format
	 */
	if (f->index > 0)
		return -EINVAL;

	fmt = xvip_get_format_by_code(v4l_fmt.format.code);
	if (IS_ERR(fmt))
		return PTR_ERR(fmt);

	f->pixelformat = fmt->fourcc;

	return 0;
}

static int
xvip_dma_get_format(struct file *file, void *fh, struct v4l2_format *format)
{
	struct v4l2_fh *vfh = file->private_data;
	struct xvip_dma *dma = to_xvip_dma(vfh->vdev);

	if (V4L2_TYPE_IS_MULTIPLANAR(dma->format.type))
		format->fmt.pix_mp = dma->format.fmt.pix_mp;
	else
		format->fmt.pix = dma->format.fmt.pix;

	return 0;
}

static void
__xvip_dma_try_format(struct xvip_dma *dma,
		      struct v4l2_format *format,
		      const struct xvip_video_format **fmtinfo)
{
	const struct xvip_video_format *info;
	unsigned int min_width;
	unsigned int max_width;
	unsigned int min_bpl;
	unsigned int max_bpl;
	unsigned int width;
	unsigned int align;
	unsigned int bpl;
	unsigned int i, hsub, vsub, plane_width, plane_height;
	unsigned int fourcc;
	unsigned int padding_factor_nume, padding_factor_deno;
	unsigned int bpl_nume, bpl_deno;
	struct v4l2_subdev_format fmt;
	struct v4l2_subdev *subdev;
	int ret;

	subdev = xvip_dma_remote_subdev(&dma->pad, &fmt.pad);
	if (!subdev)
		return;

	fmt.which = V4L2_SUBDEV_FORMAT_ACTIVE;
	ret = v4l2_subdev_call(subdev, pad, get_fmt, NULL, &fmt);
	if (ret < 0)
		return;

	if (fmt.format.field == V4L2_FIELD_ALTERNATE) {
		if (V4L2_TYPE_IS_MULTIPLANAR(dma->format.type))
			dma->format.fmt.pix_mp.field = V4L2_FIELD_ALTERNATE;
		else
			dma->format.fmt.pix.field = V4L2_FIELD_ALTERNATE;
	} else {
		if (V4L2_TYPE_IS_MULTIPLANAR(dma->format.type))
			dma->format.fmt.pix_mp.field = V4L2_FIELD_NONE;
		else
			dma->format.fmt.pix.field = V4L2_FIELD_NONE;
	}

	/* Retrieve format information and select the default format if the
	 * requested format isn't supported.
	 */
	if (V4L2_TYPE_IS_MULTIPLANAR(dma->format.type))
		fourcc = format->fmt.pix_mp.pixelformat;
	else
		fourcc = format->fmt.pix.pixelformat;

	info = xvip_get_format_by_fourcc(fourcc);

	if (IS_ERR(info))
		info = xvip_get_format_by_fourcc(XVIP_DMA_DEF_FORMAT);

	xvip_width_padding_factor(info->fourcc, &padding_factor_nume,
				  &padding_factor_deno);
	xvip_bpl_scaling_factor(info->fourcc, &bpl_nume, &bpl_deno);

	/* The transfer alignment requirements are expressed in bytes. Compute
	 * the minimum and maximum values, clamp the requested width and convert
	 * it back to pixels.
	 */
	align = lcm(dma->align, info->bpp >> 3);
	if (!align) {
		dev_err(dma->xdev->dev,
			"transfer alignment is 0: dma->align = %x, bpp = %u\n",
			dma->align, info->bpp);
		return;
	}

	min_width = roundup(XVIP_DMA_MIN_WIDTH, align);
	max_width = rounddown(XVIP_DMA_MAX_WIDTH, align);

	if (V4L2_TYPE_IS_MULTIPLANAR(dma->format.type)) {
		struct v4l2_pix_format_mplane *pix_mp;
		struct v4l2_plane_pix_format *plane_fmt;

		pix_mp = &format->fmt.pix_mp;
		plane_fmt = pix_mp->plane_fmt;
		pix_mp->field = dma->format.fmt.pix_mp.field;
		width = rounddown(pix_mp->width * info->bpl_factor, align);
		pix_mp->width = clamp(width, min_width, max_width) /
				info->bpl_factor;
		pix_mp->height = clamp(pix_mp->height, XVIP_DMA_MIN_HEIGHT,
				       XVIP_DMA_MAX_HEIGHT);

		/*
		 * Clamp the requested bytes per line value. If the maximum
		 * bytes per line value is zero, the module doesn't support
		 * user configurable line sizes. Override the requested value
		 * with the minimum in that case.
		 */

		max_bpl = rounddown(XVIP_DMA_MAX_WIDTH, dma->align);

		/* Handling contiguous data with mplanes */
		if (info->buffers == 1) {
			min_bpl = (pix_mp->width * info->bpl_factor *
				   padding_factor_nume * bpl_nume) /
				   (padding_factor_deno * bpl_deno);
			min_bpl = roundup(min_bpl, dma->align);
			bpl = roundup(plane_fmt[0].bytesperline, dma->align);
			plane_fmt[0].bytesperline = clamp(bpl, min_bpl,
							  max_bpl);

			if (info->num_planes == 1) {
				/* Single plane formats */
				plane_fmt[0].sizeimage =
						plane_fmt[0].bytesperline *
						pix_mp->height;
			} else {
				/* Multi plane formats */
				plane_fmt[0].sizeimage =
					DIV_ROUND_UP(plane_fmt[0].bytesperline *
						     pix_mp->height *
						     info->bpp, 8);
			}
		} else {
			/* Handling non-contiguous data with mplanes */
			hsub = info->hsub;
			vsub = info->vsub;
			for (i = 0; i < info->num_planes; i++) {
				plane_width = pix_mp->width / (i ? hsub : 1);
				plane_height = pix_mp->height / (i ? vsub : 1);
				min_bpl = (plane_width * info->bpl_factor *
					   padding_factor_nume * bpl_nume) /
					   (padding_factor_deno * bpl_deno);
				min_bpl = roundup(min_bpl, dma->align);
				bpl = rounddown(plane_fmt[i].bytesperline,
						dma->align);
				plane_fmt[i].bytesperline =
						clamp(bpl, min_bpl, max_bpl);
				plane_fmt[i].sizeimage =
						plane_fmt[i].bytesperline *
						plane_height;
			}
		}
	} else {
		struct v4l2_pix_format *pix;

		pix = &format->fmt.pix;
		pix->field = dma->format.fmt.pix.field;
		width = rounddown(pix->width * info->bpl_factor, align);
		pix->width = clamp(width, min_width, max_width) /
			     info->bpl_factor;
		pix->height = clamp(pix->height, XVIP_DMA_MIN_HEIGHT,
				    XVIP_DMA_MAX_HEIGHT);

		min_bpl = (pix->width * info->bpl_factor *
			  padding_factor_nume * bpl_nume) /
			  (padding_factor_deno * bpl_deno);
		min_bpl = roundup(min_bpl, dma->align);
		max_bpl = rounddown(XVIP_DMA_MAX_WIDTH, dma->align);
		bpl = rounddown(pix->bytesperline, dma->align);
		pix->bytesperline = clamp(bpl, min_bpl, max_bpl);
		pix->sizeimage = pix->width * pix->height * info->bpp / 8;
	}

	if (fmtinfo)
		*fmtinfo = info;
}

static int
xvip_dma_try_format(struct file *file, void *fh, struct v4l2_format *format)
{
	struct v4l2_fh *vfh = file->private_data;
	struct xvip_dma *dma = to_xvip_dma(vfh->vdev);

	__xvip_dma_try_format(dma, format, NULL);
	return 0;
}

static int
xvip_dma_set_format(struct file *file, void *fh, struct v4l2_format *format)
{
	struct v4l2_fh *vfh = file->private_data;
	struct xvip_dma *dma = to_xvip_dma(vfh->vdev);
	const struct xvip_video_format *info;

	__xvip_dma_try_format(dma, format, &info);

	if (vb2_is_busy(&dma->queue))
		return -EBUSY;

	if (V4L2_TYPE_IS_MULTIPLANAR(dma->format.type)) {
		dma->format.fmt.pix_mp = format->fmt.pix_mp;

		/*
		 * Save format resolution in crop rectangle. This will be
		 * updated when s_slection is called.
		 */
		dma->r.width = format->fmt.pix_mp.width;
		dma->r.height = format->fmt.pix_mp.height;
	} else {
		dma->format.fmt.pix = format->fmt.pix;
		dma->r.width = format->fmt.pix.width;
		dma->r.height = format->fmt.pix.height;
	}

	dma->fmtinfo = info;

	return 0;
}

static int
xvip_dma_g_selection(struct file *file, void *fh, struct v4l2_selection *sel)
{
	struct v4l2_fh *vfh = file->private_data;
	struct xvip_dma *dma = to_xvip_dma(vfh->vdev);
	u32 width, height;
	bool crop_frame = false;

	switch (sel->target) {
	case V4L2_SEL_TGT_COMPOSE:
		if (sel->type != V4L2_BUF_TYPE_VIDEO_CAPTURE)
			return -EINVAL;

		crop_frame = true;
		break;
	case V4L2_SEL_TGT_COMPOSE_BOUNDS:
	case V4L2_SEL_TGT_COMPOSE_DEFAULT:
		if (sel->type != V4L2_BUF_TYPE_VIDEO_CAPTURE)
			return -EINVAL;
		break;
	case V4L2_SEL_TGT_CROP:
		if (sel->type != V4L2_BUF_TYPE_VIDEO_OUTPUT)
			return -EINVAL;

		crop_frame = true;
		break;
	case V4L2_SEL_TGT_CROP_BOUNDS:
	case V4L2_SEL_TGT_CROP_DEFAULT:
		if (sel->type != V4L2_BUF_TYPE_VIDEO_OUTPUT)
			return -EINVAL;
		break;
	default:
		return -EINVAL;
	}

	sel->r.left = 0;
	sel->r.top = 0;

	if (crop_frame) {
		sel->r.width = dma->r.width;
		sel->r.height = dma->r.height;
	} else {
		if (V4L2_TYPE_IS_MULTIPLANAR(dma->format.type)) {
			width = dma->format.fmt.pix_mp.width;
			height = dma->format.fmt.pix_mp.height;
		} else {
			width = dma->format.fmt.pix.width;
			height = dma->format.fmt.pix.height;
		}

		sel->r.width = width;
		sel->r.height = height;
	}

	return 0;
}

static int
xvip_dma_s_selection(struct file *file, void *fh, struct v4l2_selection *sel)
{
	struct v4l2_fh *vfh = file->private_data;
	struct xvip_dma *dma = to_xvip_dma(vfh->vdev);
	u32 width, height;

	switch (sel->target) {
	case V4L2_SEL_TGT_COMPOSE:
		/* COMPOSE target is only valid for capture buftype */
		if (sel->type != V4L2_BUF_TYPE_VIDEO_CAPTURE)
			return -EINVAL;
		break;
	case V4L2_SEL_TGT_CROP:
		/* CROP target is only valid for output buftype */
		if (sel->type != V4L2_BUF_TYPE_VIDEO_OUTPUT)
			return -EINVAL;
		break;
	default:
		return -EINVAL;
	}

	if (V4L2_TYPE_IS_MULTIPLANAR(dma->format.type)) {
		width = dma->format.fmt.pix_mp.width;
		height = dma->format.fmt.pix_mp.height;
	} else {
		width = dma->format.fmt.pix.width;
		height = dma->format.fmt.pix.height;
	}

	if (sel->r.width > width || sel->r.height > height ||
	    sel->r.top != 0 || sel->r.left != 0)
		return -EINVAL;

	sel->r.width = roundup(max(XVIP_DMA_MIN_WIDTH, sel->r.width),
			       dma->align);
	sel->r.height = max(XVIP_DMA_MIN_HEIGHT, sel->r.height);
	dma->r.width = sel->r.width;
	dma->r.height = sel->r.height;

	return 0;
}

static const struct v4l2_ioctl_ops xvip_dma_ioctl_ops = {
	.vidioc_querycap		= xvip_dma_querycap,
	.vidioc_enum_fmt_vid_cap	= xvip_dma_enum_format,
	.vidioc_enum_fmt_vid_out	= xvip_dma_enum_format,
	.vidioc_g_fmt_vid_cap		= xvip_dma_get_format,
	.vidioc_g_fmt_vid_cap_mplane	= xvip_dma_get_format,
	.vidioc_g_fmt_vid_out		= xvip_dma_get_format,
	.vidioc_g_fmt_vid_out_mplane	= xvip_dma_get_format,
	.vidioc_s_fmt_vid_cap		= xvip_dma_set_format,
	.vidioc_s_fmt_vid_cap_mplane	= xvip_dma_set_format,
	.vidioc_s_fmt_vid_out		= xvip_dma_set_format,
	.vidioc_s_fmt_vid_out_mplane	= xvip_dma_set_format,
	.vidioc_try_fmt_vid_cap		= xvip_dma_try_format,
	.vidioc_try_fmt_vid_cap_mplane	= xvip_dma_try_format,
	.vidioc_try_fmt_vid_out		= xvip_dma_try_format,
	.vidioc_try_fmt_vid_out_mplane	= xvip_dma_try_format,
	.vidioc_s_selection		= xvip_dma_s_selection,
	.vidioc_g_selection		= xvip_dma_g_selection,
	.vidioc_reqbufs			= vb2_ioctl_reqbufs,
	.vidioc_querybuf		= vb2_ioctl_querybuf,
	.vidioc_qbuf			= vb2_ioctl_qbuf,
	.vidioc_dqbuf			= vb2_ioctl_dqbuf,
	.vidioc_create_bufs		= vb2_ioctl_create_bufs,
	.vidioc_expbuf			= vb2_ioctl_expbuf,
	.vidioc_streamon		= vb2_ioctl_streamon,
	.vidioc_streamoff		= vb2_ioctl_streamoff,
	.vidioc_enum_input	= &xvip_dma_enum_input,
	.vidioc_g_input		= &xvip_dma_get_input,
	.vidioc_s_input		= &xvip_dma_set_input,
};

/* -----------------------------------------------------------------------------
 * V4L2 controls
 */

static int xvip_dma_s_ctrl(struct v4l2_ctrl *ctl)
{
	struct xvip_dma *dma = container_of(ctl->handler, struct xvip_dma,
					    ctrl_handler);
	int ret = 0;

	switch (ctl->id)  {
	case V4L2_CID_XILINX_LOW_LATENCY:
		if (ctl->val == XVIP_LOW_LATENCY_ENABLE) {
			if (vb2_is_busy(&dma->queue))
				return -EBUSY;

			dma->low_latency_cap = true;
			/*
			 * Don't use auto-restart for low latency
			 * to avoid extra one frame delay between
			 * programming and actual writing of data
			 */
			xilinx_xdma_set_mode(dma->dma, DEFAULT);
		} else if (ctl->val == XVIP_LOW_LATENCY_DISABLE) {
			if (vb2_is_busy(&dma->queue))
				return -EBUSY;

			dma->low_latency_cap = false;
			xilinx_xdma_set_mode(dma->dma, AUTO_RESTART);
		} else if (ctl->val == XVIP_START_DMA) {
			/*
			 * In low latency capture, the driver allows application
			 * to start dma when queue has buffers. That's why we
			 * don't check for vb2_is_busy().
			 */
			if (dma->low_latency_cap &&
			    vb2_is_streaming(&dma->queue))
				dma_async_issue_pending(dma->dma);
			else
				ret = -EINVAL;
		} else {
			ret = -EINVAL;
		}

		break;
	default:
		ret = -EINVAL;
	}

	return ret;
}

static int xvip_dma_open(struct file *file)
{
	int ret;

	ret = v4l2_fh_open(file);
	if (ret)
		return ret;

	/* Disable the low latency mode as default */
	if (v4l2_fh_is_singular_file(file)) {
		struct xvip_dma *dma = video_drvdata(file);

		mutex_lock(&dma->lock);
		dma->low_latency_cap = false;
		xilinx_xdma_set_mode(dma->dma, AUTO_RESTART);
		mutex_unlock(&dma->lock);
	}

	return 0;
}

static const struct v4l2_ctrl_ops xvip_dma_ctrl_ops = {
	.s_ctrl = xvip_dma_s_ctrl,
};

static const struct v4l2_ctrl_config xvip_dma_ctrls[] = {
	{
		.ops = &xvip_dma_ctrl_ops,
		.id = V4L2_CID_XILINX_LOW_LATENCY,
		.name = "Low Latency Controls",
		.type = V4L2_CTRL_TYPE_INTEGER,
		.min = XVIP_LOW_LATENCY_ENABLE,
		.max = XVIP_START_DMA,
		.step = 1,
		.def = XVIP_LOW_LATENCY_DISABLE,
	}
};

/* -----------------------------------------------------------------------------
 * V4L2 file operations
 */

static const struct v4l2_file_operations xvip_dma_fops = {
	.owner		= THIS_MODULE,
	.unlocked_ioctl	= video_ioctl2,
	.open		= xvip_dma_open,
	.release	= vb2_fop_release,
	.poll		= vb2_fop_poll,
	.mmap		= vb2_fop_mmap,
};

/* -----------------------------------------------------------------------------
 * Xilinx Video DMA Core
 */

int xvip_dma_init(struct xvip_composite_device *xdev, struct xvip_dma *dma,
		  enum v4l2_buf_type type, unsigned int port)
{
	char name[16];
	int ret;
	u32 i, hsub, vsub, width, height;

	dma->xdev = xdev;
	dma->port = port;
	mutex_init(&dma->lock);
	mutex_init(&dma->pipe.lock);
	INIT_LIST_HEAD(&dma->queued_bufs);
	spin_lock_init(&dma->queued_lock);

	dma->fmtinfo = xvip_get_format_by_fourcc(XVIP_DMA_DEF_FORMAT);
	dma->format.type = type;

	if (V4L2_TYPE_IS_MULTIPLANAR(type)) {
		struct v4l2_pix_format_mplane *pix_mp;

		pix_mp = &dma->format.fmt.pix_mp;
		pix_mp->pixelformat = dma->fmtinfo->fourcc;
		pix_mp->colorspace = V4L2_COLORSPACE_SRGB;
		pix_mp->field = V4L2_FIELD_NONE;
		pix_mp->width = XVIP_DMA_DEF_WIDTH;

		/* Handling contiguous data with mplanes */
		if (dma->fmtinfo->buffers == 1) {
			pix_mp->plane_fmt[0].bytesperline =
				pix_mp->width * dma->fmtinfo->bpl_factor;
			pix_mp->plane_fmt[0].sizeimage =
					pix_mp->width * pix_mp->height *
					dma->fmtinfo->bpp / 8;
		} else {
		    /* Handling non-contiguous data with mplanes */
			hsub = dma->fmtinfo->hsub;
			vsub = dma->fmtinfo->vsub;
			for (i = 0; i < dma->fmtinfo->buffers; i++) {
				width = pix_mp->width / (i ? hsub : 1);
				height = pix_mp->height / (i ? vsub : 1);
				pix_mp->plane_fmt[i].bytesperline =
					width *	dma->fmtinfo->bpl_factor;
				pix_mp->plane_fmt[i].sizeimage = width * height;
			}
		}
	} else {
		struct v4l2_pix_format *pix;

		pix = &dma->format.fmt.pix;
		pix->pixelformat = dma->fmtinfo->fourcc;
		pix->colorspace = V4L2_COLORSPACE_SRGB;
		pix->field = V4L2_FIELD_NONE;
		pix->width = XVIP_DMA_DEF_WIDTH;
		pix->height = XVIP_DMA_DEF_HEIGHT;
		pix->bytesperline = pix->width * dma->fmtinfo->bpl_factor;
		pix->sizeimage =
			pix->width * pix->height * dma->fmtinfo->bpp / 8;
	}

	/* Initialize the media entity... */
	if (type == V4L2_BUF_TYPE_VIDEO_CAPTURE ||
	    type == V4L2_BUF_TYPE_VIDEO_CAPTURE_MPLANE)
		dma->pad.flags = MEDIA_PAD_FL_SINK;
	else
		dma->pad.flags = MEDIA_PAD_FL_SOURCE;

	ret = media_entity_pads_init(&dma->video.entity, 1, &dma->pad);
	if (ret < 0)
		goto error;

	ret = v4l2_ctrl_handler_init(&dma->ctrl_handler,
				     ARRAY_SIZE(xvip_dma_ctrls));
	if (ret < 0) {
		dev_err(dma->xdev->dev, "failed to initialize V4L2 ctrl\n");
		goto error;
	}

	for (i = 0; i < ARRAY_SIZE(xvip_dma_ctrls); i++) {
		struct v4l2_ctrl *ctrl;

		dev_dbg(dma->xdev->dev, "%d ctrl = 0x%x\n", i,
			xvip_dma_ctrls[i].id);
		ctrl = v4l2_ctrl_new_custom(&dma->ctrl_handler,
					    &xvip_dma_ctrls[i], NULL);
		if (!ctrl) {
			dev_err(dma->xdev->dev, "Failed for %s ctrl\n",
				xvip_dma_ctrls[i].name);
			goto error;
		}
	}

	if (dma->ctrl_handler.error) {
		dev_err(dma->xdev->dev, "failed to add controls\n");
		ret = dma->ctrl_handler.error;
		goto error;
	}

	ret = v4l2_ctrl_handler_setup(&dma->ctrl_handler);
	if (ret < 0) {
		dev_err(dma->xdev->dev, "failed to set controls\n");
		goto error;
	}

	/* ... and the video node... */
	dma->video.fops = &xvip_dma_fops;
	dma->video.v4l2_dev = &xdev->v4l2_dev;
	dma->video.v4l2_dev->ctrl_handler = &dma->ctrl_handler;
	dma->video.queue = &dma->queue;
	snprintf(dma->video.name, sizeof(dma->video.name), "%pOFn %s %u",
		 xdev->dev->of_node,
		 (type == V4L2_BUF_TYPE_VIDEO_CAPTURE ||
		  type == V4L2_BUF_TYPE_VIDEO_CAPTURE_MPLANE)
					? "output" : "input",
		 port);

<<<<<<< HEAD
	dma->video.vfl_type = VFL_TYPE_GRABBER;
=======
	dma->video.vfl_type = VFL_TYPE_VIDEO;
>>>>>>> a4adc2c2
	if (type == V4L2_BUF_TYPE_VIDEO_CAPTURE ||
	    type == V4L2_BUF_TYPE_VIDEO_CAPTURE_MPLANE)
		dma->video.vfl_dir = VFL_DIR_RX;
	else
		dma->video.vfl_dir = VFL_DIR_TX;

	dma->video.release = video_device_release_empty;
	dma->video.ioctl_ops = &xvip_dma_ioctl_ops;
	dma->video.lock = &dma->lock;
	dma->video.device_caps = V4L2_CAP_STREAMING;
	switch (dma->format.type) {
	case V4L2_BUF_TYPE_VIDEO_CAPTURE_MPLANE:
		dma->video.device_caps |= V4L2_CAP_VIDEO_CAPTURE_MPLANE;
		break;
	case V4L2_BUF_TYPE_VIDEO_CAPTURE:
		dma->video.device_caps |= V4L2_CAP_VIDEO_CAPTURE;
		break;
	case V4L2_BUF_TYPE_VIDEO_OUTPUT_MPLANE:
		dma->video.device_caps |= V4L2_CAP_VIDEO_OUTPUT_MPLANE;
		break;
	case V4L2_BUF_TYPE_VIDEO_OUTPUT:
		dma->video.device_caps |= V4L2_CAP_VIDEO_OUTPUT;
		break;
	}

	video_set_drvdata(&dma->video, dma);

	/* ... and the buffers queue... */
	/* Don't enable VB2_READ and VB2_WRITE, as using the read() and write()
	 * V4L2 APIs would be inefficient. Testing on the command line with a
	 * 'cat /dev/video?' thus won't be possible, but given that the driver
	 * anyway requires a test tool to setup the pipeline before any video
	 * stream can be started, requiring a specific V4L2 test tool as well
	 * instead of 'cat' isn't really a drawback.
	 */
	dma->queue.type = type;
	dma->queue.io_modes = VB2_MMAP | VB2_USERPTR | VB2_DMABUF;
	dma->queue.lock = &dma->lock;
	dma->queue.drv_priv = dma;
	dma->queue.buf_struct_size = sizeof(struct xvip_dma_buffer);
	dma->queue.ops = &xvip_dma_queue_qops;
	dma->queue.mem_ops = &vb2_dma_contig_memops;
	dma->queue.timestamp_flags = V4L2_BUF_FLAG_TIMESTAMP_MONOTONIC
				   | V4L2_BUF_FLAG_TSTAMP_SRC_EOF;
	dma->queue.dev = dma->xdev->dev;
	ret = vb2_queue_init(&dma->queue);
	if (ret < 0) {
		dev_err(dma->xdev->dev, "failed to initialize VB2 queue\n");
		goto error;
	}

	/* ... and the DMA channel. */
	snprintf(name, sizeof(name), "port%u", port);
	dma->dma = dma_request_chan(dma->xdev->dev, name);
	if (IS_ERR(dma->dma)) {
		ret = PTR_ERR(dma->dma);
		if (ret != -EPROBE_DEFER)
<<<<<<< HEAD
			dev_err(dma->xdev->dev,
				"No Video DMA channel found");
=======
			dev_err(dma->xdev->dev, "no VDMA channel found\n");
>>>>>>> a4adc2c2
		goto error;
	}

	dma->align = 1 << dma->dma->device->copy_align;

	ret = video_register_device(&dma->video, VFL_TYPE_VIDEO, -1);
	if (ret < 0) {
		dev_err(dma->xdev->dev, "failed to register video device\n");
		goto error;
	}

	return 0;

error:
	xvip_dma_cleanup(dma);
	return ret;
}

void xvip_dma_cleanup(struct xvip_dma *dma)
{
	if (video_is_registered(&dma->video))
		video_unregister_device(&dma->video);

<<<<<<< HEAD
	if (!IS_ERR(dma->dma))
=======
	if (!IS_ERR_OR_NULL(dma->dma))
>>>>>>> a4adc2c2
		dma_release_channel(dma->dma);

	v4l2_ctrl_handler_free(&dma->ctrl_handler);
	media_entity_cleanup(&dma->video.entity);

	mutex_destroy(&dma->lock);
	mutex_destroy(&dma->pipe.lock);
}<|MERGE_RESOLUTION|>--- conflicted
+++ resolved
@@ -1358,11 +1358,7 @@
 					? "output" : "input",
 		 port);
 
-<<<<<<< HEAD
-	dma->video.vfl_type = VFL_TYPE_GRABBER;
-=======
 	dma->video.vfl_type = VFL_TYPE_VIDEO;
->>>>>>> a4adc2c2
 	if (type == V4L2_BUF_TYPE_VIDEO_CAPTURE ||
 	    type == V4L2_BUF_TYPE_VIDEO_CAPTURE_MPLANE)
 		dma->video.vfl_dir = VFL_DIR_RX;
@@ -1420,12 +1416,7 @@
 	if (IS_ERR(dma->dma)) {
 		ret = PTR_ERR(dma->dma);
 		if (ret != -EPROBE_DEFER)
-<<<<<<< HEAD
-			dev_err(dma->xdev->dev,
-				"No Video DMA channel found");
-=======
 			dev_err(dma->xdev->dev, "no VDMA channel found\n");
->>>>>>> a4adc2c2
 		goto error;
 	}
 
@@ -1449,11 +1440,7 @@
 	if (video_is_registered(&dma->video))
 		video_unregister_device(&dma->video);
 
-<<<<<<< HEAD
-	if (!IS_ERR(dma->dma))
-=======
 	if (!IS_ERR_OR_NULL(dma->dma))
->>>>>>> a4adc2c2
 		dma_release_channel(dma->dma);
 
 	v4l2_ctrl_handler_free(&dma->ctrl_handler);
