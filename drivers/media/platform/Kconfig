--- conflicted
+++ resolved
@@ -122,7 +122,6 @@
 	  To compile this driver as a module, choose M here: the module
 	  will be called stm32-dcmi.
 
-<<<<<<< HEAD
 config VIDEO_AXI_HDMI_RX
 	tristate "AXI-HDMI-RX support"
 	depends on MEDIA_SUPPORT && VIDEO_V4L2 && I2C && VIDEO_V4L2_SUBDEV_API
@@ -142,7 +141,7 @@
 	---help---
 	  To compile this driver as a module, choose M here: the
 	  module will be called imageon-bridge.
-=======
+
 config VIDEO_RENESAS_CEU
 	tristate "Renesas Capture Engine Unit (CEU) driver"
 	depends on VIDEO_DEV && VIDEO_V4L2
@@ -151,7 +150,6 @@
 	select V4L2_FWNODE
 	---help---
 	  This is a v4l2 driver for the Renesas CEU Interface
->>>>>>> 9c71c6e9
 
 source "drivers/media/platform/soc_camera/Kconfig"
 source "drivers/media/platform/exynos4-is/Kconfig"
