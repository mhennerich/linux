--- conflicted
+++ resolved
@@ -601,18 +601,7 @@
 	dev->private_data = ns;
 	ns->ndev = dev;
 
-<<<<<<< HEAD
-	ret = nvm_register(dev);
-
-	ns->lba_shift = ilog2(dev->sec_size);
-
-	if (sysfs_create_group(&dev->dev.kobj, attrs))
-		pr_warn("%s: failed to create sysfs group for identification\n",
-			disk_name);
-	return ret;
-=======
 	return nvm_register(dev);
->>>>>>> c470abd4
 }
 
 void nvme_nvm_unregister(struct nvme_ns *ns)
