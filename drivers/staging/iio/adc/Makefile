# SPDX-License-Identifier: GPL-2.0
#
# Makefile for industrial I/O ADC drivers
#

<<<<<<< HEAD
obj-$(CONFIG_AD7780) += ad7780.o
=======
>>>>>>> 043f8a22
obj-$(CONFIG_AD7816) += ad7816.o
obj-$(CONFIG_AD7192) += ad7192.o
obj-$(CONFIG_AD7280) += ad7280a.o<|MERGE_RESOLUTION|>--- conflicted
+++ resolved
@@ -3,10 +3,5 @@
 # Makefile for industrial I/O ADC drivers
 #
 
-<<<<<<< HEAD
-obj-$(CONFIG_AD7780) += ad7780.o
-=======
->>>>>>> 043f8a22
 obj-$(CONFIG_AD7816) += ad7816.o
-obj-$(CONFIG_AD7192) += ad7192.o
 obj-$(CONFIG_AD7280) += ad7280a.o