--- conflicted
+++ resolved
@@ -612,13 +612,9 @@
 
 #ifdef CONFIG_MTD_SPINAND_ONDIEECC
 static int spinand_write_page_hwecc(struct mtd_info *mtd,
-<<<<<<< HEAD
 				    struct nand_chip *chip,
-				    const u8 *buf, int oob_required)
-=======
-		struct nand_chip *chip, const uint8_t *buf, int oob_required,
-		int page)
->>>>>>> f8479dd6
+				    const u8 *buf, int oob_required,
+				    int page)
 {
 	const u8 *p = buf;
 	int eccsize = chip->ecc.size;
