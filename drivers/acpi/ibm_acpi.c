/*
 *  ibm_acpi.c - IBM ThinkPad ACPI Extras
 *
 *
 *  Copyright (C) 2004-2005 Borislav Deianov <borislav@users.sf.net>
 *
 *  This program is free software; you can redistribute it and/or modify
 *  it under the terms of the GNU General Public License as published by
 *  the Free Software Foundation; either version 2 of the License, or
 *  (at your option) any later version.
 *
 *  This program is distributed in the hope that it will be useful,
 *  but WITHOUT ANY WARRANTY; without even the implied warranty of
 *  MERCHANTABILITY or FITNESS FOR A PARTICULAR PURPOSE.  See the
 *  GNU General Public License for more details.
 *
 *  You should have received a copy of the GNU General Public License
 *  along with this program; if not, write to the Free Software
 *  Foundation, Inc., 59 Temple Place, Suite 330, Boston, MA  02111-1307  USA
 */

#define IBM_VERSION "0.12a"

/*
 *  Changelog:
 *  
 *  2005-08-17  0.12	fix compilation on 2.6.13-rc kernels
 *  2005-03-17	0.11	support for 600e, 770x
 *			    thanks to Jamie Lentin <lentinj@dial.pipex.com>
 *			support for 770e, G41
 *			G40 and G41 don't have a thinklight
 *			temperatures no longer experimental
 *			experimental brightness control
 *			experimental volume control
 *			experimental fan enable/disable
 *  2005-01-16	0.10	fix module loading on R30, R31 
 *  2005-01-16	0.9	support for 570, R30, R31
 *			ultrabay support on A22p, A3x
 *			limit arg for cmos, led, beep, drop experimental status
 *			more capable led control on A21e, A22p, T20-22, X20
 *			experimental temperatures and fan speed
 *			experimental embedded controller register dump
 *			mark more functions as __init, drop incorrect __exit
 *			use MODULE_VERSION
 *			    thanks to Henrik Brix Andersen <brix@gentoo.org>
 *			fix parameter passing on module loading
 *			    thanks to Rusty Russell <rusty@rustcorp.com.au>
 *			    thanks to Jim Radford <radford@blackbean.org>
 *  2004-11-08	0.8	fix init error case, don't return from a macro
 *			    thanks to Chris Wright <chrisw@osdl.org>
 *  2004-10-23	0.7	fix module loading on A21e, A22p, T20, T21, X20
 *			fix led control on A21e
 *  2004-10-19	0.6	use acpi_bus_register_driver() to claim HKEY device
 *  2004-10-18	0.5	thinklight support on A21e, G40, R32, T20, T21, X20
 *			proc file format changed
 *			video_switch command
 *			experimental cmos control
 *			experimental led control
 *			experimental acpi sounds
 *  2004-09-16	0.4	support for module parameters
 *			hotkey mask can be prefixed by 0x
 *			video output switching
 *			video expansion control
 *			ultrabay eject support
 *			removed lcd brightness/on/off control, didn't work
 *  2004-08-17	0.3	support for R40
 *			lcd off, brightness control
 *			thinklight on/off
 *  2004-08-14	0.2	support for T series, X20
 *			bluetooth enable/disable
 *			hotkey events disabled by default
 *			removed fan control, currently useless
 *  2004-08-09	0.1	initial release, support for X series
 */

#include <linux/kernel.h>
#include <linux/module.h>
#include <linux/init.h>
#include <linux/types.h>
#include <linux/proc_fs.h>
#include <asm/uaccess.h>

#include <acpi/acpi_drivers.h>
#include <acpi/acnamesp.h>

#define IBM_NAME "ibm"
#define IBM_DESC "IBM ThinkPad ACPI Extras"
#define IBM_FILE "ibm_acpi"
#define IBM_URL "http://ibm-acpi.sf.net/"

MODULE_AUTHOR("Borislav Deianov");
MODULE_DESCRIPTION(IBM_DESC);
MODULE_VERSION(IBM_VERSION);
MODULE_LICENSE("GPL");

#define IBM_DIR IBM_NAME

#define IBM_LOG IBM_FILE ": "
#define IBM_ERR	   KERN_ERR    IBM_LOG
#define IBM_NOTICE KERN_NOTICE IBM_LOG
#define IBM_INFO   KERN_INFO   IBM_LOG
#define IBM_DEBUG  KERN_DEBUG  IBM_LOG

#define IBM_MAX_ACPI_ARGS 3

#define __unused __attribute__ ((unused))

static int experimental;
module_param(experimental, int, 0);

static acpi_handle root_handle = NULL;

#define IBM_HANDLE(object, parent, paths...)			\
	static acpi_handle  object##_handle;			\
	static acpi_handle *object##_parent = &parent##_handle;	\
	static char        *object##_path;			\
	static char        *object##_paths[] = { paths }

<<<<<<< HEAD
IBM_HANDLE(ec, root, "\\_SB.PCI0.ISA.EC",	/* A21e, A22p, T20, T21, X20 */
	   "\\_SB.PCI0.LPC.EC",	/* all others */
    );

IBM_HANDLE(vid, root, "\\_SB.PCI0.VID",	/* A21e, G40, X30, X40 */
	   "\\_SB.PCI0.AGP.VID",	/* all others */
    );

IBM_HANDLE(cmos, root, "\\UCMS",	/* R50, R50p, R51, T4x, X31, X40 */
	   "\\CMOS",		/* A3x, G40, R32, T23, T30, X22, X24, X30 */
	   "\\CMS",		/* R40, R40e */
    );				/* A21e, A22p, T20, T21, X20 */

IBM_HANDLE(dock, root, "\\_SB.GDCK",	/* X30, X31, X40 */
	   "\\_SB.PCI0.DOCK",	/* A22p, T20, T21, X20 */
	   "\\_SB.PCI0.PCI1.DOCK",	/* all others */
    );				/* A21e, G40, R32, R40, R40e */

IBM_HANDLE(bay, root, "\\_SB.PCI0.IDE0.SCND.MSTR");	/* all except A21e */
IBM_HANDLE(bayej, root, "\\_SB.PCI0.IDE0.SCND.MSTR._EJ0");	/* all except A2x, A3x */

IBM_HANDLE(lght, root, "\\LGHT");	/* A21e, A22p, T20, T21, X20 */
IBM_HANDLE(hkey, ec, "HKEY");	/* all */
IBM_HANDLE(led, ec, "LED");	/* all except A21e, A22p, T20, T21, X20 */
IBM_HANDLE(sysl, ec, "SYSL");	/* A21e, A22p, T20, T21, X20 */
IBM_HANDLE(bled, ec, "BLED");	/* A22p, T20, T21, X20 */
IBM_HANDLE(beep, ec, "BEEP");	/* all models */
=======
/*
 * The following models are supported to various degrees:
 *
 * 570, 600e, 600x, 770e, 770x
 * A20m, A21e, A21m, A21p, A22p, A30, A30p, A31, A31p
 * G40, G41
 * R30, R31, R32, R40, R40e, R50, R50e, R50p, R51
 * T20, T21, T22, T23, T30, T40, T40p, T41, T41p, T42, T42p, T43
 * X20, X21, X22, X23, X24, X30, X31, X40
 *
 * The following models have no supported features:
 *
 * 240, 240x, i1400
 *
 * Still missing DSDTs for the following models:
 *
 * A20p, A22e, A22m
 * R52
 * S31
 * T43p
 */

IBM_HANDLE(ec, root, "\\_SB.PCI0.ISA.EC0",	/* 240, 240x */
	   "\\_SB.PCI.ISA.EC",	/* 570 */
	   "\\_SB.PCI0.ISA0.EC0",	/* 600e/x, 770e, 770x */
	   "\\_SB.PCI0.ISA.EC",	/* A21e, A2xm/p, T20-22, X20-21 */
	   "\\_SB.PCI0.AD4S.EC0",	/* i1400, R30 */
	   "\\_SB.PCI0.ICH3.EC0",	/* R31 */
	   "\\_SB.PCI0.LPC.EC",	/* all others */
    );

IBM_HANDLE(vid, root, "\\_SB.PCI.AGP.VGA",	/* 570 */
	   "\\_SB.PCI0.AGP0.VID0",	/* 600e/x, 770x */
	   "\\_SB.PCI0.VID0",	/* 770e */
	   "\\_SB.PCI0.VID",	/* A21e, G4x, R50e, X30, X40 */
	   "\\_SB.PCI0.AGP.VID",	/* all others */
    );				/* R30, R31 */

IBM_HANDLE(vid2, root, "\\_SB.PCI0.AGPB.VID");	/* G41 */

IBM_HANDLE(cmos, root, "\\UCMS",	/* R50, R50e, R50p, R51, T4x, X31, X40 */
	   "\\CMOS",		/* A3x, G4x, R32, T23, T30, X22-24, X30 */
	   "\\CMS",		/* R40, R40e */
    );				/* all others */

IBM_HANDLE(dock, root, "\\_SB.GDCK",	/* X30, X31, X40 */
	   "\\_SB.PCI0.DOCK",	/* 600e/x,770e,770x,A2xm/p,T20-22,X20-21 */
	   "\\_SB.PCI0.PCI1.DOCK",	/* all others */
	   "\\_SB.PCI.ISA.SLCE",	/* 570 */
    );				/* A21e,G4x,R30,R31,R32,R40,R40e,R50e */

IBM_HANDLE(bay, root, "\\_SB.PCI.IDE.SECN.MAST",	/* 570 */
	   "\\_SB.PCI0.IDE0.IDES.IDSM",	/* 600e/x, 770e, 770x */
	   "\\_SB.PCI0.IDE0.SCND.MSTR",	/* all others */
    );				/* A21e, R30, R31 */

IBM_HANDLE(bay_ej, bay, "_EJ3",	/* 600e/x, A2xm/p, A3x */
	   "_EJ0",		/* all others */
    );				/* 570,A21e,G4x,R30,R31,R32,R40e,R50e */

IBM_HANDLE(bay2, root, "\\_SB.PCI0.IDE0.PRIM.SLAV",	/* A3x, R32 */
	   "\\_SB.PCI0.IDE0.IDEP.IDPS",	/* 600e/x, 770e, 770x */
    );				/* all others */

IBM_HANDLE(bay2_ej, bay2, "_EJ3",	/* 600e/x, 770e, A3x */
	   "_EJ0",		/* 770x */
    );				/* all others */

/* don't list other alternatives as we install a notify handler on the 570 */
IBM_HANDLE(pci, root, "\\_SB.PCI");	/* 570 */

IBM_HANDLE(hkey, ec, "\\_SB.HKEY",	/* 600e/x, 770e, 770x */
	   "^HKEY",		/* R30, R31 */
	   "HKEY",		/* all others */
    );				/* 570 */

IBM_HANDLE(lght, root, "\\LGHT");	/* A21e, A2xm/p, T20-22, X20-21 */
IBM_HANDLE(ledb, ec, "LEDB");	/* G4x */

IBM_HANDLE(led, ec, "SLED",	/* 570 */
	   "SYSL",		/* 600e/x, 770e, 770x, A21e, A2xm/p, T20-22, X20-21 */
	   "LED",		/* all others */
    );				/* R30, R31 */

IBM_HANDLE(beep, ec, "BEEP");	/* all except R30, R31 */
IBM_HANDLE(ecrd, ec, "ECRD");	/* 570 */
IBM_HANDLE(ecwr, ec, "ECWR");	/* 570 */
IBM_HANDLE(fans, ec, "FANS");	/* X31, X40 */

IBM_HANDLE(gfan, ec, "GFAN",	/* 570 */
	   "\\FSPD",		/* 600e/x, 770e, 770x */
    );				/* all others */

IBM_HANDLE(sfan, ec, "SFAN",	/* 570 */
	   "JFNS",		/* 770x-JL */
    );				/* all others */

#define IBM_HKEY_HID	"IBM0068"
#define IBM_PCI_HID	"PNP0A03"
>>>>>>> 78f81cc4

struct ibm_struct {
	char *name;
	char param[32];

	char *hid;
	struct acpi_driver *driver;

<<<<<<< HEAD
	int (*init) (struct ibm_struct *);
	int (*read) (struct ibm_struct *, char *);
	int (*write) (struct ibm_struct *, char *);
	void (*exit) (struct ibm_struct *);
=======
	int (*init) (void);
	int (*read) (char *);
	int (*write) (char *);
	void (*exit) (void);
>>>>>>> 78f81cc4

	void (*notify) (struct ibm_struct *, u32);
	acpi_handle *handle;
	int type;
	struct acpi_device *device;

	int driver_registered;
	int proc_created;
	int init_called;
	int notify_installed;

	int experimental;
};

static struct proc_dir_entry *proc_dir = NULL;

#define onoff(status,bit) ((status) & (1 << (bit)) ? "on" : "off")
#define enabled(status,bit) ((status) & (1 << (bit)) ? "enabled" : "disabled")
#define strlencmp(a,b) (strncmp((a), (b), strlen(b)))

static int acpi_evalf(acpi_handle handle,
		      void *res, char *method, char *fmt, ...)
{
	char *fmt0 = fmt;
	struct acpi_object_list params;
	union acpi_object in_objs[IBM_MAX_ACPI_ARGS];
<<<<<<< HEAD
	struct acpi_buffer result;
=======
	struct acpi_buffer result, *resultp;
>>>>>>> 78f81cc4
	union acpi_object out_obj;
	acpi_status status;
	va_list ap;
	char res_type;
	int success;
	int quiet;

	if (!*fmt) {
		printk(IBM_ERR "acpi_evalf() called with empty format\n");
		return 0;
	}

	if (*fmt == 'q') {
		quiet = 1;
		fmt++;
	} else
		quiet = 0;

	res_type = *(fmt++);

	params.count = 0;
	params.pointer = &in_objs[0];

	va_start(ap, fmt);
	while (*fmt) {
		char c = *(fmt++);
		switch (c) {
		case 'd':	/* int */
			in_objs[params.count].integer.value = va_arg(ap, int);
			in_objs[params.count++].type = ACPI_TYPE_INTEGER;
			break;
			/* add more types as needed */
		default:
			printk(IBM_ERR "acpi_evalf() called "
			       "with invalid format character '%c'\n", c);
			return 0;
		}
	}
	va_end(ap);

	if (res_type != 'v') {
		result.length = sizeof(out_obj);
		result.pointer = &out_obj;
		resultp = &result;
	} else
		resultp = NULL;

	status = acpi_evaluate_object(handle, method, &params, resultp);

	switch (res_type) {
	case 'd':		/* int */
		if (res)
			*(int *)res = out_obj.integer.value;
		success = status == AE_OK && out_obj.type == ACPI_TYPE_INTEGER;
		break;
	case 'v':		/* void */
		success = status == AE_OK;
		break;
		/* add more types as needed */
	default:
		printk(IBM_ERR "acpi_evalf() called "
		       "with invalid format character '%c'\n", res_type);
		return 0;
	}

	if (!success && !quiet)
		printk(IBM_ERR "acpi_evalf(%s, %s, ...) failed: %d\n",
		       method, fmt0, status);

	return success;
}

static void __unused acpi_print_int(acpi_handle handle, char *method)
{
	int i;

	if (acpi_evalf(handle, &i, method, "d"))
		printk(IBM_INFO "%s = 0x%x\n", method, i);
	else
		printk(IBM_ERR "error calling %s\n", method);
}

static char *next_cmd(char **cmds)
{
	char *start = *cmds;
	char *end;

	while ((end = strchr(start, ',')) && end == start)
		start = end + 1;

	if (!end)
		return NULL;

	*end = 0;
	*cmds = end + 1;
	return start;
}

static int driver_init(void)
{
	printk(IBM_INFO "%s v%s\n", IBM_DESC, IBM_VERSION);
	printk(IBM_INFO "%s\n", IBM_URL);

	return 0;
}

static int driver_read(char *p)
{
	int len = 0;

	len += sprintf(p + len, "driver:\t\t%s\n", IBM_DESC);
	len += sprintf(p + len, "version:\t%s\n", IBM_VERSION);

	return len;
}

static int hotkey_supported;
static int hotkey_mask_supported;
static int hotkey_orig_status;
static int hotkey_orig_mask;

static int hotkey_get(int *status, int *mask)
{
	if (!acpi_evalf(hkey_handle, status, "DHKC", "d"))
		return 0;

	if (hotkey_mask_supported)
		if (!acpi_evalf(hkey_handle, mask, "DHKN", "d"))
			return 0;

	return 1;
}

static int hotkey_set(int status, int mask)
{
	int i;

	if (!acpi_evalf(hkey_handle, NULL, "MHKC", "vd", status))
		return 0;

<<<<<<< HEAD
	for (i = 0; i < 32; i++) {
		int bit = ((1 << i) & mask) != 0;
		if (!acpi_evalf(hkey_handle, NULL, "MHKM", "vdd", i + 1, bit))
			return -EIO;
	}
=======
	if (hotkey_mask_supported)
		for (i = 0; i < 32; i++) {
			int bit = ((1 << i) & mask) != 0;
			if (!acpi_evalf(hkey_handle,
					NULL, "MHKM", "vdd", i + 1, bit))
				return 0;
		}
>>>>>>> 78f81cc4

	return 1;
}

static int hotkey_init(void)
{
	/* hotkey not supported on 570 */
	hotkey_supported = hkey_handle != NULL;

<<<<<<< HEAD
	ibm->supported = 1;
	ret = hotkey_get(ibm,
			 &ibm->state.hotkey.status, &ibm->state.hotkey.mask);
	if (ret < 0) {
		/* mask not supported on A21e, A22p, T20, T21, X20, X22, X24 */
		ibm->supported = 0;
		ret = hotkey_get(ibm,
				 &ibm->state.hotkey.status,
				 &ibm->state.hotkey.mask);
	}

	return ret;
=======
	if (hotkey_supported) {
		/* mask not supported on 570, 600e/x, 770e, 770x, A21e, A2xm/p,
		   A30, R30, R31, T20-22, X20-21, X22-24 */
		hotkey_mask_supported =
		    acpi_evalf(hkey_handle, NULL, "DHKN", "qv");

		if (!hotkey_get(&hotkey_orig_status, &hotkey_orig_mask))
			return -ENODEV;
	}

	return 0;
>>>>>>> 78f81cc4
}

static int hotkey_read(char *p)
{
	int status, mask;
	int len = 0;

	if (!hotkey_supported) {
		len += sprintf(p + len, "status:\t\tnot supported\n");
		return len;
	}

	if (!hotkey_get(&status, &mask))
		return -EIO;

	len += sprintf(p + len, "status:\t\t%s\n", enabled(status, 0));
	if (hotkey_mask_supported) {
		len += sprintf(p + len, "mask:\t\t0x%04x\n", mask);
		len += sprintf(p + len,
			       "commands:\tenable, disable, reset, <mask>\n");
	} else {
		len += sprintf(p + len, "mask:\t\tnot supported\n");
		len += sprintf(p + len, "commands:\tenable, disable, reset\n");
	}

	return len;
}

static int hotkey_write(char *buf)
{
	int status, mask;
	char *cmd;
	int do_cmd = 0;

	if (!hotkey_supported)
		return -ENODEV;

	if (!hotkey_get(&status, &mask))
		return -EIO;

	while ((cmd = next_cmd(&buf))) {
		if (strlencmp(cmd, "enable") == 0) {
			status = 1;
		} else if (strlencmp(cmd, "disable") == 0) {
			status = 0;
		} else if (strlencmp(cmd, "reset") == 0) {
<<<<<<< HEAD
			status = ibm->state.hotkey.status;
			mask = ibm->state.hotkey.mask;
=======
			status = hotkey_orig_status;
			mask = hotkey_orig_mask;
>>>>>>> 78f81cc4
		} else if (sscanf(cmd, "0x%x", &mask) == 1) {
			/* mask set */
		} else if (sscanf(cmd, "%x", &mask) == 1) {
			/* mask set */
		} else
			return -EINVAL;
		do_cmd = 1;
	}

	if (do_cmd && !hotkey_set(status, mask))
		return -EIO;

	return 0;
}

static void hotkey_exit(void)
{
	if (hotkey_supported)
		hotkey_set(hotkey_orig_status, hotkey_orig_mask);
}

static void hotkey_notify(struct ibm_struct *ibm, u32 event)
{
	int hkey;

	if (acpi_evalf(hkey_handle, &hkey, "MHKP", "d"))
		acpi_bus_generate_event(ibm->device, event, hkey);
	else {
		printk(IBM_ERR "unknown hotkey event %d\n", event);
		acpi_bus_generate_event(ibm->device, event, 0);
	}
}

static int bluetooth_supported;

static int bluetooth_init(void)
{
	/* bluetooth not supported on 570, 600e/x, 770e, 770x, A21e, A2xm/p,
	   G4x, R30, R31, R40e, R50e, T20-22, X20-21 */
	bluetooth_supported = hkey_handle &&
	    acpi_evalf(hkey_handle, NULL, "GBDC", "qv");

	return 0;
}

static int bluetooth_status(void)
{
	int status;

	if (!bluetooth_supported ||
	    !acpi_evalf(hkey_handle, &status, "GBDC", "d"))
		status = 0;

	return status;
}

static int bluetooth_read(char *p)
{
	int len = 0;
	int status = bluetooth_status();

	if (!bluetooth_supported)
		len += sprintf(p + len, "status:\t\tnot supported\n");
	else if (!(status & 1))
		len += sprintf(p + len, "status:\t\tnot installed\n");
	else {
		len += sprintf(p + len, "status:\t\t%s\n", enabled(status, 1));
		len += sprintf(p + len, "commands:\tenable, disable\n");
	}

	return len;
}

static int bluetooth_write(char *buf)
{
	int status = bluetooth_status();
	char *cmd;
	int do_cmd = 0;

	if (!bluetooth_supported)
		return -ENODEV;

	while ((cmd = next_cmd(&buf))) {
		if (strlencmp(cmd, "enable") == 0) {
			status |= 2;
		} else if (strlencmp(cmd, "disable") == 0) {
			status &= ~2;
		} else
			return -EINVAL;
		do_cmd = 1;
	}

	if (do_cmd && !acpi_evalf(hkey_handle, NULL, "SBDC", "vd", status))
		return -EIO;

	return 0;
}

static int video_supported;
static int video_orig_autosw;

#define VIDEO_570 1
#define VIDEO_770 2
#define VIDEO_NEW 3

static int video_init(void)
{
<<<<<<< HEAD
	if (!acpi_evalf(vid_handle, &ibm->state.video.autoswitch, "^VDEE", "d"))
		return -ENODEV;
=======
	int ivga;

	if (vid2_handle && acpi_evalf(NULL, &ivga, "\\IVGA", "d") && ivga)
		/* G41, assume IVGA doesn't change */
		vid_handle = vid2_handle;

	if (!vid_handle)
		/* video switching not supported on R30, R31 */
		video_supported = 0;
	else if (acpi_evalf(vid_handle, &video_orig_autosw, "SWIT", "qd"))
		/* 570 */
		video_supported = VIDEO_570;
	else if (acpi_evalf(vid_handle, &video_orig_autosw, "^VADL", "qd"))
		/* 600e/x, 770e, 770x */
		video_supported = VIDEO_770;
	else
		/* all others */
		video_supported = VIDEO_NEW;
>>>>>>> 78f81cc4

	return 0;
}

static int video_status(void)
{
	int status = 0;
	int i;

	if (video_supported == VIDEO_570) {
		if (acpi_evalf(NULL, &i, "\\_SB.PHS", "dd", 0x87))
			status = i & 3;
	} else if (video_supported == VIDEO_770) {
		if (acpi_evalf(NULL, &i, "\\VCDL", "d"))
			status |= 0x01 * i;
		if (acpi_evalf(NULL, &i, "\\VCDC", "d"))
			status |= 0x02 * i;
	} else if (video_supported == VIDEO_NEW) {
		acpi_evalf(NULL, NULL, "\\VUPS", "vd", 1);
		if (acpi_evalf(NULL, &i, "\\VCDC", "d"))
			status |= 0x02 * i;

		acpi_evalf(NULL, NULL, "\\VUPS", "vd", 0);
		if (acpi_evalf(NULL, &i, "\\VCDL", "d"))
			status |= 0x01 * i;
		if (acpi_evalf(NULL, &i, "\\VCDD", "d"))
			status |= 0x08 * i;
	}

	return status;
}

static int video_autosw(void)
{
	int autosw = 0;

	if (video_supported == VIDEO_570)
		acpi_evalf(vid_handle, &autosw, "SWIT", "d");
	else if (video_supported == VIDEO_770 || video_supported == VIDEO_NEW)
		acpi_evalf(vid_handle, &autosw, "^VDEE", "d");

	return autosw & 1;
}

static int video_read(char *p)
{
	int status = video_status();
	int autosw = video_autosw();
	int len = 0;

	if (!video_supported) {
		len += sprintf(p + len, "status:\t\tnot supported\n");
		return len;
	}

	len += sprintf(p + len, "status:\t\tsupported\n");
	len += sprintf(p + len, "lcd:\t\t%s\n", enabled(status, 0));
	len += sprintf(p + len, "crt:\t\t%s\n", enabled(status, 1));
	if (video_supported == VIDEO_NEW)
		len += sprintf(p + len, "dvi:\t\t%s\n", enabled(status, 3));
	len += sprintf(p + len, "auto:\t\t%s\n", enabled(autosw, 0));
	len += sprintf(p + len, "commands:\tlcd_enable, lcd_disable\n");
	len += sprintf(p + len, "commands:\tcrt_enable, crt_disable\n");
	if (video_supported == VIDEO_NEW)
		len += sprintf(p + len, "commands:\tdvi_enable, dvi_disable\n");
	len += sprintf(p + len, "commands:\tauto_enable, auto_disable\n");
	len += sprintf(p + len, "commands:\tvideo_switch, expand_toggle\n");

	return len;
}

static int video_switch(void)
{
	int autosw = video_autosw();
	int ret;

	if (!acpi_evalf(vid_handle, NULL, "_DOS", "vd", 1))
		return -EIO;
	ret = video_supported == VIDEO_570 ?
	    acpi_evalf(ec_handle, NULL, "_Q16", "v") :
	    acpi_evalf(vid_handle, NULL, "VSWT", "v");
	acpi_evalf(vid_handle, NULL, "_DOS", "vd", autosw);

	return ret;
}

static int video_expand(void)
{
	if (video_supported == VIDEO_570)
		return acpi_evalf(ec_handle, NULL, "_Q17", "v");
	else if (video_supported == VIDEO_770)
		return acpi_evalf(vid_handle, NULL, "VEXP", "v");
	else
		return acpi_evalf(NULL, NULL, "\\VEXP", "v");
}

static int video_switch2(int status)
{
	int ret;

	if (video_supported == VIDEO_570) {
		ret = acpi_evalf(NULL, NULL,
				 "\\_SB.PHS2", "vdd", 0x8b, status | 0x80);
	} else if (video_supported == VIDEO_770) {
		int autosw = video_autosw();
		if (!acpi_evalf(vid_handle, NULL, "_DOS", "vd", 1))
			return -EIO;

		ret = acpi_evalf(vid_handle, NULL,
				 "ASWT", "vdd", status * 0x100, 0);

		acpi_evalf(vid_handle, NULL, "_DOS", "vd", autosw);
	} else {
		ret = acpi_evalf(NULL, NULL, "\\VUPS", "vd", 0x80) &&
		    acpi_evalf(NULL, NULL, "\\VSDS", "vdd", status, 1);
	}

	return ret;
}

static int video_write(char *buf)
{
	char *cmd;
	int enable, disable, status;

	if (!video_supported)
		return -ENODEV;

	enable = disable = 0;

	while ((cmd = next_cmd(&buf))) {
		if (strlencmp(cmd, "lcd_enable") == 0) {
			enable |= 0x01;
		} else if (strlencmp(cmd, "lcd_disable") == 0) {
			disable |= 0x01;
		} else if (strlencmp(cmd, "crt_enable") == 0) {
			enable |= 0x02;
		} else if (strlencmp(cmd, "crt_disable") == 0) {
			disable |= 0x02;
		} else if (video_supported == VIDEO_NEW &&
			   strlencmp(cmd, "dvi_enable") == 0) {
			enable |= 0x08;
		} else if (video_supported == VIDEO_NEW &&
			   strlencmp(cmd, "dvi_disable") == 0) {
			disable |= 0x08;
		} else if (strlencmp(cmd, "auto_enable") == 0) {
			if (!acpi_evalf(vid_handle, NULL, "_DOS", "vd", 1))
				return -EIO;
		} else if (strlencmp(cmd, "auto_disable") == 0) {
			if (!acpi_evalf(vid_handle, NULL, "_DOS", "vd", 0))
				return -EIO;
		} else if (strlencmp(cmd, "video_switch") == 0) {
			if (!video_switch())
				return -EIO;
		} else if (strlencmp(cmd, "expand_toggle") == 0) {
			if (!video_expand())
				return -EIO;
		} else
			return -EINVAL;
	}

	if (enable || disable) {
		status = (video_status() & 0x0f & ~disable) | enable;
		if (!video_switch2(status))
			return -EIO;
	}

	return 0;
}

static void video_exit(void)
{
<<<<<<< HEAD
	acpi_evalf(vid_handle, NULL, "_DOS", "vd", ibm->state.video.autoswitch);
=======
	acpi_evalf(vid_handle, NULL, "_DOS", "vd", video_orig_autosw);
>>>>>>> 78f81cc4
}

static int light_supported;
static int light_status_supported;

static int light_init(void)
{
	/* light not supported on 570, 600e/x, 770e, 770x, G4x, R30, R31 */
	light_supported = (cmos_handle || lght_handle) && !ledb_handle;

	if (light_supported)
		/* light status not supported on
		   570, 600e/x, 770e, 770x, G4x, R30, R31, R32, X20 */
		light_status_supported = acpi_evalf(ec_handle, NULL,
						    "KBLT", "qv");

	return 0;
}

static int light_read(char *p)
{
	int len = 0;
	int status = 0;

	if (!light_supported) {
		len += sprintf(p + len, "status:\t\tnot supported\n");
	} else if (!light_status_supported) {
		len += sprintf(p + len, "status:\t\tunknown\n");
		len += sprintf(p + len, "commands:\ton, off\n");
	} else {
		if (!acpi_evalf(ec_handle, &status, "KBLT", "d"))
			return -EIO;
		len += sprintf(p + len, "status:\t\t%s\n", onoff(status, 0));
		len += sprintf(p + len, "commands:\ton, off\n");
	}

	return len;
}

static int light_write(char *buf)
{
	int cmos_cmd, lght_cmd;
	char *cmd;
	int success;

<<<<<<< HEAD
=======
	if (!light_supported)
		return -ENODEV;

>>>>>>> 78f81cc4
	while ((cmd = next_cmd(&buf))) {
		if (strlencmp(cmd, "on") == 0) {
			cmos_cmd = 0x0c;
			lght_cmd = 1;
		} else if (strlencmp(cmd, "off") == 0) {
			cmos_cmd = 0x0d;
			lght_cmd = 0;
		} else
			return -EINVAL;

		success = cmos_handle ?
		    acpi_evalf(cmos_handle, NULL, NULL, "vd", cmos_cmd) :
		    acpi_evalf(lght_handle, NULL, NULL, "vd", lght_cmd);
		if (!success)
			return -EIO;
	}

	return 0;
}

static int _sta(acpi_handle handle)
{
	int status;

	if (!handle || !acpi_evalf(handle, &status, "_STA", "d"))
		status = 0;

	return status;
}

#define dock_docked() (_sta(dock_handle) & 1)

static int dock_read(char *p)
{
	int len = 0;
	int docked = dock_docked();

	if (!dock_handle)
		len += sprintf(p + len, "status:\t\tnot supported\n");
	else if (!docked)
		len += sprintf(p + len, "status:\t\tundocked\n");
	else {
		len += sprintf(p + len, "status:\t\tdocked\n");
		len += sprintf(p + len, "commands:\tdock, undock\n");
	}

	return len;
}

static int dock_write(char *buf)
{
	char *cmd;

	if (!dock_docked())
		return -ENODEV;

	while ((cmd = next_cmd(&buf))) {
		if (strlencmp(cmd, "undock") == 0) {
			if (!acpi_evalf(dock_handle, NULL, "_DCK", "vd", 0) ||
			    !acpi_evalf(dock_handle, NULL, "_EJ0", "vd", 1))
				return -EIO;
		} else if (strlencmp(cmd, "dock") == 0) {
			if (!acpi_evalf(dock_handle, NULL, "_DCK", "vd", 1))
				return -EIO;
		} else
			return -EINVAL;
	}

	return 0;
}

static void dock_notify(struct ibm_struct *ibm, u32 event)
{
	int docked = dock_docked();
<<<<<<< HEAD

	if (event == 3 && docked)
=======
	int pci = ibm->hid && strstr(ibm->hid, IBM_PCI_HID);

	if (event == 1 && !pci)	/* 570 */
		acpi_bus_generate_event(ibm->device, event, 1);	/* button */
	else if (event == 1 && pci)	/* 570 */
		acpi_bus_generate_event(ibm->device, event, 3);	/* dock */
	else if (event == 3 && docked)
>>>>>>> 78f81cc4
		acpi_bus_generate_event(ibm->device, event, 1);	/* button */
	else if (event == 3 && !docked)
		acpi_bus_generate_event(ibm->device, event, 2);	/* undock */
	else if (event == 0 && docked)
		acpi_bus_generate_event(ibm->device, event, 3);	/* dock */
	else {
		printk(IBM_ERR "unknown dock event %d, status %d\n",
		       event, _sta(dock_handle));
		acpi_bus_generate_event(ibm->device, event, 0);	/* unknown */
	}
}

static int bay_status_supported;
static int bay_status2_supported;
static int bay_eject_supported;
static int bay_eject2_supported;

static int bay_init(void)
{
<<<<<<< HEAD
	/* bay not supported on A21e, A22p, A31, A31p, G40, R32, R40e */
	ibm->supported = bay_handle && bayej_handle &&
	    acpi_evalf(bay_handle, NULL, "_STA", "qv");
=======
	bay_status_supported = bay_handle &&
	    acpi_evalf(bay_handle, NULL, "_STA", "qv");
	bay_status2_supported = bay2_handle &&
	    acpi_evalf(bay2_handle, NULL, "_STA", "qv");

	bay_eject_supported = bay_handle && bay_ej_handle &&
	    (strlencmp(bay_ej_path, "_EJ0") == 0 || experimental);
	bay_eject2_supported = bay2_handle && bay2_ej_handle &&
	    (strlencmp(bay2_ej_path, "_EJ0") == 0 || experimental);
>>>>>>> 78f81cc4

	return 0;
}

#define bay_occupied(b) (_sta(b##_handle) & 1)

static int bay_read(char *p)
{
	int len = 0;
<<<<<<< HEAD
	int occupied = bay_occupied();

	if (!ibm->supported)
		len += sprintf(p + len, "status:\t\tnot supported\n");
	else if (!occupied)
		len += sprintf(p + len, "status:\t\tunoccupied\n");
	else {
		len += sprintf(p + len, "status:\t\toccupied\n");
=======
	int occupied = bay_occupied(bay);
	int occupied2 = bay_occupied(bay2);
	int eject, eject2;

	len += sprintf(p + len, "status:\t\t%s\n", bay_status_supported ?
		       (occupied ? "occupied" : "unoccupied") :
		       "not supported");
	if (bay_status2_supported)
		len += sprintf(p + len, "status2:\t%s\n", occupied2 ?
			       "occupied" : "unoccupied");

	eject = bay_eject_supported && occupied;
	eject2 = bay_eject2_supported && occupied2;

	if (eject && eject2)
		len += sprintf(p + len, "commands:\teject, eject2\n");
	else if (eject)
>>>>>>> 78f81cc4
		len += sprintf(p + len, "commands:\teject\n");
	else if (eject2)
		len += sprintf(p + len, "commands:\teject2\n");

	return len;
}

static int bay_write(char *buf)
{
	char *cmd;

	if (!bay_eject_supported && !bay_eject2_supported)
		return -ENODEV;

	while ((cmd = next_cmd(&buf))) {
		if (bay_eject_supported && strlencmp(cmd, "eject") == 0) {
			if (!acpi_evalf(bay_ej_handle, NULL, NULL, "vd", 1))
				return -EIO;
		} else if (bay_eject2_supported &&
			   strlencmp(cmd, "eject2") == 0) {
			if (!acpi_evalf(bay2_ej_handle, NULL, NULL, "vd", 1))
				return -EIO;
		} else
			return -EINVAL;
	}

	return 0;
}

static void bay_notify(struct ibm_struct *ibm, u32 event)
{
	acpi_bus_generate_event(ibm->device, event, 0);
}

static int cmos_read(char *p)
{
	int len = 0;

	/* cmos not supported on 570, 600e/x, 770e, 770x, A21e, A2xm/p,
	   R30, R31, T20-22, X20-21 */
	if (!cmos_handle)
		len += sprintf(p + len, "status:\t\tnot supported\n");
	else {
		len += sprintf(p + len, "status:\t\tsupported\n");
		len += sprintf(p + len, "commands:\t<cmd> (<cmd> is 0-21)\n");
	}

	return len;
}

static int cmos_eval(int cmos_cmd)
{
	if (cmos_handle)
		return acpi_evalf(cmos_handle, NULL, NULL, "vd", cmos_cmd);
	else
		return 1;
}

static int cmos_write(char *buf)
{
	char *cmd;
	int cmos_cmd;

	if (!cmos_handle)
		return -EINVAL;

	while ((cmd = next_cmd(&buf))) {
		if (sscanf(cmd, "%u", &cmos_cmd) == 1 &&
		    cmos_cmd >= 0 && cmos_cmd <= 21) {
			/* cmos_cmd set */
		} else
			return -EINVAL;

		if (!cmos_eval(cmos_cmd))
			return -EIO;
	}

	return 0;
}

<<<<<<< HEAD
static int led_read(struct ibm_struct *ibm, char *p)
=======
static int led_supported;

#define LED_570 1
#define LED_OLD 2
#define LED_NEW 3

static int led_init(void)
{
	if (!led_handle)
		/* led not supported on R30, R31 */
		led_supported = 0;
	else if (strlencmp(led_path, "SLED") == 0)
		/* 570 */
		led_supported = LED_570;
	else if (strlencmp(led_path, "SYSL") == 0)
		/* 600e/x, 770e, 770x, A21e, A2xm/p, T20-22, X20-21 */
		led_supported = LED_OLD;
	else
		/* all others */
		led_supported = LED_NEW;

	return 0;
}

#define led_status(s) ((s) == 0 ? "off" : ((s) == 1 ? "on" : "blinking"))

static int led_read(char *p)
>>>>>>> 78f81cc4
{
	int len = 0;

	if (!led_supported) {
		len += sprintf(p + len, "status:\t\tnot supported\n");
		return len;
	}
	len += sprintf(p + len, "status:\t\tsupported\n");

	if (led_supported == LED_570) {
		/* 570 */
		int i, status;
		for (i = 0; i < 8; i++) {
			if (!acpi_evalf(ec_handle,
					&status, "GLED", "dd", 1 << i))
				return -EIO;
			len += sprintf(p + len, "%d:\t\t%s\n",
				       i, led_status(status));
		}
	}

	len += sprintf(p + len, "commands:\t"
		       "<led> on, <led> off, <led> blink (<led> is 0-7)\n");

	return len;
}

/* off, on, blink */
static const int led_sled_arg1[] = { 0, 1, 3 };
static const int led_exp_hlbl[] = { 0, 0, 1 };	/* led# * */
static const int led_exp_hlcl[] = { 0, 1, 1 };	/* led# * */
static const int led_led_arg1[] = { 0, 0x80, 0xc0 };

#define EC_HLCL 0x0c
#define EC_HLBL 0x0d
#define EC_HLMS 0x0e

static int led_write(char *buf)
{
	char *cmd;
	int led, ind, ret;

	if (!led_supported)
		return -ENODEV;

	while ((cmd = next_cmd(&buf))) {
		if (sscanf(cmd, "%d", &led) != 1 || led < 0 || led > 7)
			return -EINVAL;

		if (strstr(cmd, "off")) {
			ind = 0;
		} else if (strstr(cmd, "on")) {
			ind = 1;
		} else if (strstr(cmd, "blink")) {
			ind = 2;
		} else
			return -EINVAL;

<<<<<<< HEAD
		if (led_handle) {
=======
		if (led_supported == LED_570) {
			/* 570 */
			led = 1 << led;
>>>>>>> 78f81cc4
			if (!acpi_evalf(led_handle, NULL, NULL, "vdd",
					led, led_sled_arg1[ind]))
				return -EIO;
		} else if (led_supported == LED_OLD) {
			/* 600e/x, 770e, 770x, A21e, A2xm/p, T20-22, X20 */
			led = 1 << led;
			ret = ec_write(EC_HLMS, led);
			if (ret >= 0)
				ret =
				    ec_write(EC_HLBL, led * led_exp_hlbl[ind]);
			if (ret >= 0)
				ret =
				    ec_write(EC_HLCL, led * led_exp_hlcl[ind]);
			if (ret < 0)
				return ret;
		} else {
			/* all others */
			if (!acpi_evalf(led_handle, NULL, NULL, "vdd",
					led, led_led_arg1[ind]))
				return -EIO;
		}
	}

	return 0;
}

static int beep_read(char *p)
{
	int len = 0;

	if (!beep_handle)
		len += sprintf(p + len, "status:\t\tnot supported\n");
	else {
		len += sprintf(p + len, "status:\t\tsupported\n");
		len += sprintf(p + len, "commands:\t<cmd> (<cmd> is 0-17)\n");
	}

	return len;
}

static int beep_write(char *buf)
{
	char *cmd;
	int beep_cmd;

	if (!beep_handle)
		return -ENODEV;

	while ((cmd = next_cmd(&buf))) {
		if (sscanf(cmd, "%u", &beep_cmd) == 1 &&
		    beep_cmd >= 0 && beep_cmd <= 17) {
			/* beep_cmd set */
		} else
			return -EINVAL;
		if (!acpi_evalf(beep_handle, NULL, NULL, "vdd", beep_cmd, 0))
			return -EIO;
	}

	return 0;
}

static int acpi_ec_read(int i, u8 * p)
{
	int v;

	if (ecrd_handle) {
		if (!acpi_evalf(ecrd_handle, &v, NULL, "dd", i))
			return 0;
		*p = v;
	} else {
		if (ec_read(i, p) < 0)
			return 0;
	}

	return 1;
}

static int acpi_ec_write(int i, u8 v)
{
	if (ecwr_handle) {
		if (!acpi_evalf(ecwr_handle, NULL, NULL, "vdd", i, v))
			return 0;
	} else {
		if (ec_write(i, v) < 0)
			return 0;
	}

	return 1;
}

static int thermal_tmp_supported;
static int thermal_updt_supported;

static int thermal_init(void)
{
	/* temperatures not supported on 570, G4x, R30, R31, R32 */
	thermal_tmp_supported = acpi_evalf(ec_handle, NULL, "TMP7", "qv");

	/* 600e/x, 770e, 770x */
	thermal_updt_supported = acpi_evalf(ec_handle, NULL, "UPDT", "qv");

	return 0;
}

static int thermal_read(char *p)
{
	int len = 0;

	if (!thermal_tmp_supported)
		len += sprintf(p + len, "temperatures:\tnot supported\n");
	else {
		int i, t;
		char tmpi[] = "TMPi";
		s8 tmp[8];

		if (thermal_updt_supported)
			if (!acpi_evalf(ec_handle, NULL, "UPDT", "v"))
				return -EIO;

		for (i = 0; i < 8; i++) {
			tmpi[3] = '0' + i;
			if (!acpi_evalf(ec_handle, &t, tmpi, "d"))
				return -EIO;
			if (thermal_updt_supported)
				tmp[i] = (t - 2732 + 5) / 10;
			else
				tmp[i] = t;
		}

		len += sprintf(p + len,
			       "temperatures:\t%d %d %d %d %d %d %d %d\n",
			       tmp[0], tmp[1], tmp[2], tmp[3],
			       tmp[4], tmp[5], tmp[6], tmp[7]);
	}

	return len;
}

static u8 ecdump_regs[256];

static int ecdump_read(char *p)
{
	int len = 0;
	int i, j;
	u8 v;

	len += sprintf(p + len, "EC      "
		       " +00 +01 +02 +03 +04 +05 +06 +07"
		       " +08 +09 +0a +0b +0c +0d +0e +0f\n");
	for (i = 0; i < 256; i += 16) {
		len += sprintf(p + len, "EC 0x%02x:", i);
		for (j = 0; j < 16; j++) {
			if (!acpi_ec_read(i + j, &v))
				break;
			if (v != ecdump_regs[i + j])
				len += sprintf(p + len, " *%02x", v);
			else
				len += sprintf(p + len, "  %02x", v);
			ecdump_regs[i + j] = v;
		}
		len += sprintf(p + len, "\n");
		if (j != 16)
			break;
	}

	/* These are way too dangerous to advertise openly... */
#if 0
	len += sprintf(p + len, "commands:\t0x<offset> 0x<value>"
		       " (<offset> is 00-ff, <value> is 00-ff)\n");
	len += sprintf(p + len, "commands:\t0x<offset> <value>  "
		       " (<offset> is 00-ff, <value> is 0-255)\n");
#endif
	return len;
}

static int ecdump_write(char *buf)
{
	char *cmd;
	int i, v;

	while ((cmd = next_cmd(&buf))) {
		if (sscanf(cmd, "0x%x 0x%x", &i, &v) == 2) {
			/* i and v set */
		} else if (sscanf(cmd, "0x%x %u", &i, &v) == 2) {
			/* i and v set */
		} else
			return -EINVAL;
		if (i >= 0 && i < 256 && v >= 0 && v < 256) {
			if (!acpi_ec_write(i, v))
				return -EIO;
		} else
			return -EINVAL;
	}

	return 0;
}

<<<<<<< HEAD
static int beep_read(struct ibm_struct *ibm, char *p)
=======
static int brightness_offset = 0x31;

static int brightness_read(char *p)
>>>>>>> 78f81cc4
{
	int len = 0;
	u8 level;

	if (!acpi_ec_read(brightness_offset, &level)) {
		len += sprintf(p + len, "level:\t\tunreadable\n");
	} else {
		len += sprintf(p + len, "level:\t\t%d\n", level & 0x7);
		len += sprintf(p + len, "commands:\tup, down\n");
		len += sprintf(p + len, "commands:\tlevel <level>"
			       " (<level> is 0-7)\n");
	}

	return len;
}

#define BRIGHTNESS_UP	4
#define BRIGHTNESS_DOWN	5

static int brightness_write(char *buf)
{
	int cmos_cmd, inc, i;
	u8 level;
	int new_level;
	char *cmd;

	while ((cmd = next_cmd(&buf))) {
		if (!acpi_ec_read(brightness_offset, &level))
			return -EIO;
		level &= 7;

		if (strlencmp(cmd, "up") == 0) {
			new_level = level == 7 ? 7 : level + 1;
		} else if (strlencmp(cmd, "down") == 0) {
			new_level = level == 0 ? 0 : level - 1;
		} else if (sscanf(cmd, "level %d", &new_level) == 1 &&
			   new_level >= 0 && new_level <= 7) {
			/* new_level set */
		} else
			return -EINVAL;

		cmos_cmd = new_level > level ? BRIGHTNESS_UP : BRIGHTNESS_DOWN;
		inc = new_level > level ? 1 : -1;
		for (i = level; i != new_level; i += inc) {
			if (!cmos_eval(cmos_cmd))
				return -EIO;
			if (!acpi_ec_write(brightness_offset, i + inc))
				return -EIO;
		}
	}

	return 0;
}

static int volume_offset = 0x30;

static int volume_read(char *p)
{
	int len = 0;
	u8 level;

	if (!acpi_ec_read(volume_offset, &level)) {
		len += sprintf(p + len, "level:\t\tunreadable\n");
	} else {
		len += sprintf(p + len, "level:\t\t%d\n", level & 0xf);
		len += sprintf(p + len, "mute:\t\t%s\n", onoff(level, 6));
		len += sprintf(p + len, "commands:\tup, down, mute\n");
		len += sprintf(p + len, "commands:\tlevel <level>"
			       " (<level> is 0-15)\n");
	}

	return len;
}

#define VOLUME_DOWN	0
#define VOLUME_UP	1
#define VOLUME_MUTE	2

static int volume_write(char *buf)
{
	int cmos_cmd, inc, i;
	u8 level, mute;
	int new_level, new_mute;
	char *cmd;

	while ((cmd = next_cmd(&buf))) {
		if (!acpi_ec_read(volume_offset, &level))
			return -EIO;
		new_mute = mute = level & 0x40;
		new_level = level = level & 0xf;

		if (strlencmp(cmd, "up") == 0) {
			if (mute)
				new_mute = 0;
			else
				new_level = level == 15 ? 15 : level + 1;
		} else if (strlencmp(cmd, "down") == 0) {
			if (mute)
				new_mute = 0;
			else
				new_level = level == 0 ? 0 : level - 1;
		} else if (sscanf(cmd, "level %d", &new_level) == 1 &&
			   new_level >= 0 && new_level <= 15) {
			/* new_level set */
		} else if (strlencmp(cmd, "mute") == 0) {
			new_mute = 0x40;
		} else
			return -EINVAL;

		if (new_level != level) {	/* mute doesn't change */
			cmos_cmd = new_level > level ? VOLUME_UP : VOLUME_DOWN;
			inc = new_level > level ? 1 : -1;

			if (mute && (!cmos_eval(cmos_cmd) ||
				     !acpi_ec_write(volume_offset, level)))
				return -EIO;

			for (i = level; i != new_level; i += inc)
				if (!cmos_eval(cmos_cmd) ||
				    !acpi_ec_write(volume_offset, i + inc))
					return -EIO;

			if (mute && (!cmos_eval(VOLUME_MUTE) ||
				     !acpi_ec_write(volume_offset,
						    new_level + mute)))
				return -EIO;
		}

		if (new_mute != mute) {	/* level doesn't change */
			cmos_cmd = new_mute ? VOLUME_MUTE : VOLUME_UP;

			if (!cmos_eval(cmos_cmd) ||
			    !acpi_ec_write(volume_offset, level + new_mute))
				return -EIO;
		}
	}

	return 0;
}

<<<<<<< HEAD
=======
static int fan_status_offset = 0x2f;
static int fan_rpm_offset = 0x84;

static int fan_read(char *p)
{
	int len = 0;
	int s;
	u8 lo, hi, status;

	if (gfan_handle) {
		/* 570, 600e/x, 770e, 770x */
		if (!acpi_evalf(gfan_handle, &s, NULL, "d"))
			return -EIO;

		len += sprintf(p + len, "level:\t\t%d\n", s);
	} else {
		/* all except 570, 600e/x, 770e, 770x */
		if (!acpi_ec_read(fan_status_offset, &status))
			len += sprintf(p + len, "status:\t\tunreadable\n");
		else
			len += sprintf(p + len, "status:\t\t%s\n",
				       enabled(status, 7));

		if (!acpi_ec_read(fan_rpm_offset, &lo) ||
		    !acpi_ec_read(fan_rpm_offset + 1, &hi))
			len += sprintf(p + len, "speed:\t\tunreadable\n");
		else
			len += sprintf(p + len, "speed:\t\t%d\n",
				       (hi << 8) + lo);
	}

	if (sfan_handle)
		/* 570, 770x-JL */
		len += sprintf(p + len, "commands:\tlevel <level>"
			       " (<level> is 0-7)\n");
	if (!gfan_handle)
		/* all except 570, 600e/x, 770e, 770x */
		len += sprintf(p + len, "commands:\tenable, disable\n");
	if (fans_handle)
		/* X31, X40 */
		len += sprintf(p + len, "commands:\tspeed <speed>"
			       " (<speed> is 0-65535)\n");

	return len;
}

static int fan_write(char *buf)
{
	char *cmd;
	int level, speed;

	while ((cmd = next_cmd(&buf))) {
		if (sfan_handle &&
		    sscanf(cmd, "level %d", &level) == 1 &&
		    level >= 0 && level <= 7) {
			/* 570, 770x-JL */
			if (!acpi_evalf(sfan_handle, NULL, NULL, "vd", level))
				return -EIO;
		} else if (!gfan_handle && strlencmp(cmd, "enable") == 0) {
			/* all except 570, 600e/x, 770e, 770x */
			if (!acpi_ec_write(fan_status_offset, 0x80))
				return -EIO;
		} else if (!gfan_handle && strlencmp(cmd, "disable") == 0) {
			/* all except 570, 600e/x, 770e, 770x */
			if (!acpi_ec_write(fan_status_offset, 0x00))
				return -EIO;
		} else if (fans_handle &&
			   sscanf(cmd, "speed %d", &speed) == 1 &&
			   speed >= 0 && speed <= 65535) {
			/* X31, X40 */
			if (!acpi_evalf(fans_handle, NULL, NULL, "vddd",
					speed, speed, speed))
				return -EIO;
		} else
			return -EINVAL;
	}

	return 0;
}

>>>>>>> 78f81cc4
static struct ibm_struct ibms[] = {
	{
	 .name = "driver",
	 .init = driver_init,
	 .read = driver_read,
	 },
<<<<<<< HEAD
	{
	 .name = "hotkey",
	 .hid = "IBM0068",
	 .init = hotkey_init,
	 .read = hotkey_read,
	 .write = hotkey_write,
	 .exit = hotkey_exit,
	 .notify = hotkey_notify,
	 .handle = &hkey_handle,
	 .type = ACPI_DEVICE_NOTIFY,
	 },
	{
	 .name = "bluetooth",
	 .init = bluetooth_init,
	 .read = bluetooth_read,
	 .write = bluetooth_write,
	 },
	{
	 .name = "video",
	 .init = video_init,
	 .read = video_read,
	 .write = video_write,
	 .exit = video_exit,
	 },
	{
	 .name = "light",
	 .init = light_init,
	 .read = light_read,
	 .write = light_write,
	 },
	{
	 .name = "dock",
	 .read = dock_read,
	 .write = dock_write,
	 .notify = dock_notify,
	 .handle = &dock_handle,
=======
	{
	 .name = "hotkey",
	 .hid = IBM_HKEY_HID,
	 .init = hotkey_init,
	 .read = hotkey_read,
	 .write = hotkey_write,
	 .exit = hotkey_exit,
	 .notify = hotkey_notify,
	 .handle = &hkey_handle,
	 .type = ACPI_DEVICE_NOTIFY,
	 },
	{
	 .name = "bluetooth",
	 .init = bluetooth_init,
	 .read = bluetooth_read,
	 .write = bluetooth_write,
	 },
	{
	 .name = "video",
	 .init = video_init,
	 .read = video_read,
	 .write = video_write,
	 .exit = video_exit,
	 },
	{
	 .name = "light",
	 .init = light_init,
	 .read = light_read,
	 .write = light_write,
	 },
	{
	 .name = "dock",
	 .read = dock_read,
	 .write = dock_write,
	 .notify = dock_notify,
	 .handle = &dock_handle,
	 .type = ACPI_SYSTEM_NOTIFY,
	 },
	{
	 .name = "dock",
	 .hid = IBM_PCI_HID,
	 .notify = dock_notify,
	 .handle = &pci_handle,
>>>>>>> 78f81cc4
	 .type = ACPI_SYSTEM_NOTIFY,
	 },
	{
	 .name = "bay",
	 .init = bay_init,
	 .read = bay_read,
	 .write = bay_write,
	 .notify = bay_notify,
	 .handle = &bay_handle,
	 .type = ACPI_SYSTEM_NOTIFY,
	 },
	{
	 .name = "cmos",
	 .read = cmos_read,
	 .write = cmos_write,
<<<<<<< HEAD
	 .experimental = 1,
	 },
	{
	 .name = "led",
	 .read = led_read,
	 .write = led_write,
	 .experimental = 1,
=======
	 },
	{
	 .name = "led",
	 .init = led_init,
	 .read = led_read,
	 .write = led_write,
>>>>>>> 78f81cc4
	 },
	{
	 .name = "beep",
	 .read = beep_read,
	 .write = beep_write,
<<<<<<< HEAD
	 .experimental = 1,
	 },
};

#define NUM_IBMS (sizeof(ibms)/sizeof(ibms[0]))
=======
	 },
	{
	 .name = "thermal",
	 .init = thermal_init,
	 .read = thermal_read,
	 },
	{
	 .name = "ecdump",
	 .read = ecdump_read,
	 .write = ecdump_write,
	 .experimental = 1,
	 },
	{
	 .name = "brightness",
	 .read = brightness_read,
	 .write = brightness_write,
	 .experimental = 1,
	 },
	{
	 .name = "volume",
	 .read = volume_read,
	 .write = volume_write,
	 .experimental = 1,
	 },
	{
	 .name = "fan",
	 .read = fan_read,
	 .write = fan_write,
	 .experimental = 1,
	 },
};
>>>>>>> 78f81cc4

static int dispatch_read(char *page, char **start, off_t off, int count,
			 int *eof, void *data)
{
	struct ibm_struct *ibm = (struct ibm_struct *)data;
	int len;

	if (!ibm || !ibm->read)
		return -EINVAL;

	len = ibm->read(page);
	if (len < 0)
		return len;

	if (len <= off + count)
		*eof = 1;
	*start = page + off;
	len -= off;
	if (len > count)
		len = count;
	if (len < 0)
		len = 0;

	return len;
}

static int dispatch_write(struct file *file, const char __user * userbuf,
			  unsigned long count, void *data)
{
	struct ibm_struct *ibm = (struct ibm_struct *)data;
	char *kernbuf;
	int ret;

	if (!ibm || !ibm->write)
		return -EINVAL;

	kernbuf = kmalloc(count + 2, GFP_KERNEL);
	if (!kernbuf)
		return -ENOMEM;

	if (copy_from_user(kernbuf, userbuf, count)) {
		kfree(kernbuf);
		return -EFAULT;
	}

	kernbuf[count] = 0;
	strcat(kernbuf, ",");
	ret = ibm->write(kernbuf);
	if (ret == 0)
		ret = count;

	kfree(kernbuf);

	return ret;
}

static void dispatch_notify(acpi_handle handle, u32 event, void *data)
{
	struct ibm_struct *ibm = (struct ibm_struct *)data;

	if (!ibm || !ibm->notify)
		return;

	ibm->notify(ibm, event);
}

static int __init setup_notify(struct ibm_struct *ibm)
{
	acpi_status status;
	int ret;

	if (!*ibm->handle)
		return 0;

	ret = acpi_bus_get_device(*ibm->handle, &ibm->device);
	if (ret < 0) {
		printk(IBM_ERR "%s device not present\n", ibm->name);
		return 0;
	}

	acpi_driver_data(ibm->device) = ibm;
	sprintf(acpi_device_class(ibm->device), "%s/%s", IBM_NAME, ibm->name);

	status = acpi_install_notify_handler(*ibm->handle, ibm->type,
					     dispatch_notify, ibm);
	if (ACPI_FAILURE(status)) {
		printk(IBM_ERR "acpi_install_notify_handler(%s) failed: %d\n",
		       ibm->name, status);
		return -ENODEV;
	}

	return 0;
}

static int __init ibm_device_add(struct acpi_device *device)
{
	return 0;
}

static int __init register_driver(struct ibm_struct *ibm)
{
	int ret;

	ibm->driver = kmalloc(sizeof(struct acpi_driver), GFP_KERNEL);
	if (!ibm->driver) {
		printk(IBM_ERR "kmalloc(ibm->driver) failed\n");
		return -1;
	}

	memset(ibm->driver, 0, sizeof(struct acpi_driver));
	sprintf(ibm->driver->name, "%s/%s", IBM_NAME, ibm->name);
	ibm->driver->ids = ibm->hid;
	ibm->driver->ops.add = &ibm_device_add;

	ret = acpi_bus_register_driver(ibm->driver);
	if (ret < 0) {
		printk(IBM_ERR "acpi_bus_register_driver(%s) failed: %d\n",
		       ibm->hid, ret);
		kfree(ibm->driver);
	}

	return ret;
}

static int __init ibm_init(struct ibm_struct *ibm)
{
	int ret;
	struct proc_dir_entry *entry;

	if (ibm->experimental && !experimental)
		return 0;

	if (ibm->hid) {
		ret = register_driver(ibm);
		if (ret < 0)
			return ret;
		ibm->driver_registered = 1;
	}

	if (ibm->init) {
		ret = ibm->init();
		if (ret != 0)
			return ret;
		ibm->init_called = 1;
	}

<<<<<<< HEAD
	entry = create_proc_entry(ibm->name, S_IFREG | S_IRUGO | S_IWUSR,
				  proc_dir);
	if (!entry) {
		printk(IBM_ERR "unable to create proc entry %s\n", ibm->name);
		return -ENODEV;
	}
	entry->owner = THIS_MODULE;
	ibm->proc_created = 1;

	entry->data = ibm;
	if (ibm->read)
=======
	if (ibm->read) {
		entry = create_proc_entry(ibm->name,
					  S_IFREG | S_IRUGO | S_IWUSR,
					  proc_dir);
		if (!entry) {
			printk(IBM_ERR "unable to create proc entry %s\n",
			       ibm->name);
			return -ENODEV;
		}
		entry->owner = THIS_MODULE;
		entry->data = ibm;
>>>>>>> 78f81cc4
		entry->read_proc = &dispatch_read;
		if (ibm->write)
			entry->write_proc = &dispatch_write;
		ibm->proc_created = 1;
	}

	if (ibm->notify) {
		ret = setup_notify(ibm);
		if (ret < 0)
			return ret;
		ibm->notify_installed = 1;
	}

	return 0;
}

static void ibm_exit(struct ibm_struct *ibm)
{
	if (ibm->notify_installed)
		acpi_remove_notify_handler(*ibm->handle, ibm->type,
					   dispatch_notify);

	if (ibm->proc_created)
		remove_proc_entry(ibm->name, proc_dir);

	if (ibm->init_called && ibm->exit)
		ibm->exit();

	if (ibm->driver_registered) {
		acpi_bus_unregister_driver(ibm->driver);
		kfree(ibm->driver);
	}
}

<<<<<<< HEAD
static int ibm_handle_init(char *name,
			   acpi_handle * handle, acpi_handle parent,
			   char **paths, int num_paths, int required)
=======
static void __init ibm_handle_init(char *name,
				   acpi_handle * handle, acpi_handle parent,
				   char **paths, int num_paths, char **path)
>>>>>>> 78f81cc4
{
	int i;
	acpi_status status;

	for (i = 0; i < num_paths; i++) {
		status = acpi_get_handle(parent, paths[i], handle);
<<<<<<< HEAD
		if (ACPI_SUCCESS(status))
			return 0;
	}

	*handle = NULL;

	if (required) {
		printk(IBM_ERR "%s object not found\n", name);
		return -1;
=======
		if (ACPI_SUCCESS(status)) {
			*path = paths[i];
			return;
		}
>>>>>>> 78f81cc4
	}

	*handle = NULL;
}

#define IBM_HANDLE_INIT(object)						\
	ibm_handle_init(#object, &object##_handle, *object##_parent,	\
<<<<<<< HEAD
		object##_paths, sizeof(object##_paths)/sizeof(char*), required)
=======
		object##_paths, ARRAY_SIZE(object##_paths), &object##_path)
>>>>>>> 78f81cc4

static int set_ibm_param(const char *val, struct kernel_param *kp)
{
	unsigned int i;

	for (i = 0; i < ARRAY_SIZE(ibms); i++)
		if (strcmp(ibms[i].name, kp->name) == 0 && ibms[i].write) {
			if (strlen(val) > sizeof(ibms[i].param) - 2)
				return -ENOSPC;
			strcpy(ibms[i].param, val);
			strcat(ibms[i].param, ",");
			return 0;
		}

<<<<<<< HEAD
	for (i = 0; i < NUM_IBMS; i++)
		if (strcmp(ibms[i].name, kp->name) == 0)
			return ibms[i].write(&ibms[i], arg_with_comma);
	BUG();
=======
>>>>>>> 78f81cc4
	return -EINVAL;
}

#define IBM_PARAM(feature) \
	module_param_call(feature, set_ibm_param, NULL, NULL, 0)

IBM_PARAM(hotkey);
IBM_PARAM(bluetooth);
IBM_PARAM(video);
IBM_PARAM(light);
IBM_PARAM(dock);
IBM_PARAM(bay);
IBM_PARAM(cmos);
IBM_PARAM(led);
IBM_PARAM(beep);
IBM_PARAM(ecdump);
IBM_PARAM(brightness);
IBM_PARAM(volume);
IBM_PARAM(fan);

static void acpi_ibm_exit(void)
{
	int i;

<<<<<<< HEAD
	for (i = NUM_IBMS - 1; i >= 0; i--)
=======
	for (i = ARRAY_SIZE(ibms) - 1; i >= 0; i--)
>>>>>>> 78f81cc4
		ibm_exit(&ibms[i]);

	remove_proc_entry(IBM_DIR, acpi_root_dir);
}

static int __init acpi_ibm_init(void)
{
	int ret, i;

	if (acpi_disabled)
		return -ENODEV;

	if (!acpi_specific_hotkey_enabled) {
<<<<<<< HEAD
		printk(IBM_ERR "Using generic hotkey driver\n");
		return -ENODEV;
	}
	/* these handles are required */
	if (IBM_HANDLE_INIT(ec, 1) < 0 ||
	    IBM_HANDLE_INIT(hkey, 1) < 0 ||
	    IBM_HANDLE_INIT(vid, 1) < 0 || IBM_HANDLE_INIT(beep, 1) < 0)
=======
		printk(IBM_ERR "using generic hotkey driver\n");
>>>>>>> 78f81cc4
		return -ENODEV;
	}

	/* ec is required because many other handles are relative to it */
	IBM_HANDLE_INIT(ec);
	if (!ec_handle) {
		printk(IBM_ERR "ec object not found\n");
		return -ENODEV;
	}

	/* these handles are not required */
<<<<<<< HEAD
	IBM_HANDLE_INIT(dock, 0);
	IBM_HANDLE_INIT(bay, 0);
	IBM_HANDLE_INIT(bayej, 0);
	IBM_HANDLE_INIT(bled, 0);
=======
	IBM_HANDLE_INIT(vid);
	IBM_HANDLE_INIT(vid2);
	IBM_HANDLE_INIT(ledb);
	IBM_HANDLE_INIT(led);
	IBM_HANDLE_INIT(hkey);
	IBM_HANDLE_INIT(lght);
	IBM_HANDLE_INIT(cmos);
	IBM_HANDLE_INIT(dock);
	IBM_HANDLE_INIT(pci);
	IBM_HANDLE_INIT(bay);
	if (bay_handle)
		IBM_HANDLE_INIT(bay_ej);
	IBM_HANDLE_INIT(bay2);
	if (bay2_handle)
		IBM_HANDLE_INIT(bay2_ej);
	IBM_HANDLE_INIT(beep);
	IBM_HANDLE_INIT(ecrd);
	IBM_HANDLE_INIT(ecwr);
	IBM_HANDLE_INIT(fans);
	IBM_HANDLE_INIT(gfan);
	IBM_HANDLE_INIT(sfan);
>>>>>>> 78f81cc4

	proc_dir = proc_mkdir(IBM_DIR, acpi_root_dir);
	if (!proc_dir) {
		printk(IBM_ERR "unable to create proc dir %s", IBM_DIR);
		return -ENODEV;
	}
	proc_dir->owner = THIS_MODULE;

<<<<<<< HEAD
	for (i = 0; i < NUM_IBMS; i++) {
=======
	for (i = 0; i < ARRAY_SIZE(ibms); i++) {
>>>>>>> 78f81cc4
		ret = ibm_init(&ibms[i]);
		if (ret >= 0 && *ibms[i].param)
			ret = ibms[i].write(ibms[i].param);
		if (ret < 0) {
			acpi_ibm_exit();
			return ret;
		}
	}

	return 0;
}

module_init(acpi_ibm_init);
module_exit(acpi_ibm_exit);<|MERGE_RESOLUTION|>--- conflicted
+++ resolved
@@ -116,35 +116,6 @@
 	static char        *object##_path;			\
 	static char        *object##_paths[] = { paths }
 
-<<<<<<< HEAD
-IBM_HANDLE(ec, root, "\\_SB.PCI0.ISA.EC",	/* A21e, A22p, T20, T21, X20 */
-	   "\\_SB.PCI0.LPC.EC",	/* all others */
-    );
-
-IBM_HANDLE(vid, root, "\\_SB.PCI0.VID",	/* A21e, G40, X30, X40 */
-	   "\\_SB.PCI0.AGP.VID",	/* all others */
-    );
-
-IBM_HANDLE(cmos, root, "\\UCMS",	/* R50, R50p, R51, T4x, X31, X40 */
-	   "\\CMOS",		/* A3x, G40, R32, T23, T30, X22, X24, X30 */
-	   "\\CMS",		/* R40, R40e */
-    );				/* A21e, A22p, T20, T21, X20 */
-
-IBM_HANDLE(dock, root, "\\_SB.GDCK",	/* X30, X31, X40 */
-	   "\\_SB.PCI0.DOCK",	/* A22p, T20, T21, X20 */
-	   "\\_SB.PCI0.PCI1.DOCK",	/* all others */
-    );				/* A21e, G40, R32, R40, R40e */
-
-IBM_HANDLE(bay, root, "\\_SB.PCI0.IDE0.SCND.MSTR");	/* all except A21e */
-IBM_HANDLE(bayej, root, "\\_SB.PCI0.IDE0.SCND.MSTR._EJ0");	/* all except A2x, A3x */
-
-IBM_HANDLE(lght, root, "\\LGHT");	/* A21e, A22p, T20, T21, X20 */
-IBM_HANDLE(hkey, ec, "HKEY");	/* all */
-IBM_HANDLE(led, ec, "LED");	/* all except A21e, A22p, T20, T21, X20 */
-IBM_HANDLE(sysl, ec, "SYSL");	/* A21e, A22p, T20, T21, X20 */
-IBM_HANDLE(bled, ec, "BLED");	/* A22p, T20, T21, X20 */
-IBM_HANDLE(beep, ec, "BEEP");	/* all models */
-=======
 /*
  * The following models are supported to various degrees:
  *
@@ -244,7 +215,6 @@
 
 #define IBM_HKEY_HID	"IBM0068"
 #define IBM_PCI_HID	"PNP0A03"
->>>>>>> 78f81cc4
 
 struct ibm_struct {
 	char *name;
@@ -253,17 +223,10 @@
 	char *hid;
 	struct acpi_driver *driver;
 
-<<<<<<< HEAD
-	int (*init) (struct ibm_struct *);
-	int (*read) (struct ibm_struct *, char *);
-	int (*write) (struct ibm_struct *, char *);
-	void (*exit) (struct ibm_struct *);
-=======
 	int (*init) (void);
 	int (*read) (char *);
 	int (*write) (char *);
 	void (*exit) (void);
->>>>>>> 78f81cc4
 
 	void (*notify) (struct ibm_struct *, u32);
 	acpi_handle *handle;
@@ -290,11 +253,7 @@
 	char *fmt0 = fmt;
 	struct acpi_object_list params;
 	union acpi_object in_objs[IBM_MAX_ACPI_ARGS];
-<<<<<<< HEAD
-	struct acpi_buffer result;
-=======
 	struct acpi_buffer result, *resultp;
->>>>>>> 78f81cc4
 	union acpi_object out_obj;
 	acpi_status status;
 	va_list ap;
@@ -435,13 +394,6 @@
 	if (!acpi_evalf(hkey_handle, NULL, "MHKC", "vd", status))
 		return 0;
 
-<<<<<<< HEAD
-	for (i = 0; i < 32; i++) {
-		int bit = ((1 << i) & mask) != 0;
-		if (!acpi_evalf(hkey_handle, NULL, "MHKM", "vdd", i + 1, bit))
-			return -EIO;
-	}
-=======
 	if (hotkey_mask_supported)
 		for (i = 0; i < 32; i++) {
 			int bit = ((1 << i) & mask) != 0;
@@ -449,7 +401,6 @@
 					NULL, "MHKM", "vdd", i + 1, bit))
 				return 0;
 		}
->>>>>>> 78f81cc4
 
 	return 1;
 }
@@ -459,20 +410,6 @@
 	/* hotkey not supported on 570 */
 	hotkey_supported = hkey_handle != NULL;
 
-<<<<<<< HEAD
-	ibm->supported = 1;
-	ret = hotkey_get(ibm,
-			 &ibm->state.hotkey.status, &ibm->state.hotkey.mask);
-	if (ret < 0) {
-		/* mask not supported on A21e, A22p, T20, T21, X20, X22, X24 */
-		ibm->supported = 0;
-		ret = hotkey_get(ibm,
-				 &ibm->state.hotkey.status,
-				 &ibm->state.hotkey.mask);
-	}
-
-	return ret;
-=======
 	if (hotkey_supported) {
 		/* mask not supported on 570, 600e/x, 770e, 770x, A21e, A2xm/p,
 		   A30, R30, R31, T20-22, X20-21, X22-24 */
@@ -484,7 +421,6 @@
 	}
 
 	return 0;
->>>>>>> 78f81cc4
 }
 
 static int hotkey_read(char *p)
@@ -531,13 +467,8 @@
 		} else if (strlencmp(cmd, "disable") == 0) {
 			status = 0;
 		} else if (strlencmp(cmd, "reset") == 0) {
-<<<<<<< HEAD
-			status = ibm->state.hotkey.status;
-			mask = ibm->state.hotkey.mask;
-=======
 			status = hotkey_orig_status;
 			mask = hotkey_orig_mask;
->>>>>>> 78f81cc4
 		} else if (sscanf(cmd, "0x%x", &mask) == 1) {
 			/* mask set */
 		} else if (sscanf(cmd, "%x", &mask) == 1) {
@@ -645,10 +576,6 @@
 
 static int video_init(void)
 {
-<<<<<<< HEAD
-	if (!acpi_evalf(vid_handle, &ibm->state.video.autoswitch, "^VDEE", "d"))
-		return -ENODEV;
-=======
 	int ivga;
 
 	if (vid2_handle && acpi_evalf(NULL, &ivga, "\\IVGA", "d") && ivga)
@@ -667,7 +594,6 @@
 	else
 		/* all others */
 		video_supported = VIDEO_NEW;
->>>>>>> 78f81cc4
 
 	return 0;
 }
@@ -840,11 +766,7 @@
 
 static void video_exit(void)
 {
-<<<<<<< HEAD
-	acpi_evalf(vid_handle, NULL, "_DOS", "vd", ibm->state.video.autoswitch);
-=======
 	acpi_evalf(vid_handle, NULL, "_DOS", "vd", video_orig_autosw);
->>>>>>> 78f81cc4
 }
 
 static int light_supported;
@@ -890,12 +812,9 @@
 	char *cmd;
 	int success;
 
-<<<<<<< HEAD
-=======
 	if (!light_supported)
 		return -ENODEV;
 
->>>>>>> 78f81cc4
 	while ((cmd = next_cmd(&buf))) {
 		if (strlencmp(cmd, "on") == 0) {
 			cmos_cmd = 0x0c;
@@ -970,10 +889,6 @@
 static void dock_notify(struct ibm_struct *ibm, u32 event)
 {
 	int docked = dock_docked();
-<<<<<<< HEAD
-
-	if (event == 3 && docked)
-=======
 	int pci = ibm->hid && strstr(ibm->hid, IBM_PCI_HID);
 
 	if (event == 1 && !pci)	/* 570 */
@@ -981,7 +896,6 @@
 	else if (event == 1 && pci)	/* 570 */
 		acpi_bus_generate_event(ibm->device, event, 3);	/* dock */
 	else if (event == 3 && docked)
->>>>>>> 78f81cc4
 		acpi_bus_generate_event(ibm->device, event, 1);	/* button */
 	else if (event == 3 && !docked)
 		acpi_bus_generate_event(ibm->device, event, 2);	/* undock */
@@ -1001,11 +915,6 @@
 
 static int bay_init(void)
 {
-<<<<<<< HEAD
-	/* bay not supported on A21e, A22p, A31, A31p, G40, R32, R40e */
-	ibm->supported = bay_handle && bayej_handle &&
-	    acpi_evalf(bay_handle, NULL, "_STA", "qv");
-=======
 	bay_status_supported = bay_handle &&
 	    acpi_evalf(bay_handle, NULL, "_STA", "qv");
 	bay_status2_supported = bay2_handle &&
@@ -1015,7 +924,6 @@
 	    (strlencmp(bay_ej_path, "_EJ0") == 0 || experimental);
 	bay_eject2_supported = bay2_handle && bay2_ej_handle &&
 	    (strlencmp(bay2_ej_path, "_EJ0") == 0 || experimental);
->>>>>>> 78f81cc4
 
 	return 0;
 }
@@ -1025,16 +933,6 @@
 static int bay_read(char *p)
 {
 	int len = 0;
-<<<<<<< HEAD
-	int occupied = bay_occupied();
-
-	if (!ibm->supported)
-		len += sprintf(p + len, "status:\t\tnot supported\n");
-	else if (!occupied)
-		len += sprintf(p + len, "status:\t\tunoccupied\n");
-	else {
-		len += sprintf(p + len, "status:\t\toccupied\n");
-=======
 	int occupied = bay_occupied(bay);
 	int occupied2 = bay_occupied(bay2);
 	int eject, eject2;
@@ -1052,7 +950,6 @@
 	if (eject && eject2)
 		len += sprintf(p + len, "commands:\teject, eject2\n");
 	else if (eject)
->>>>>>> 78f81cc4
 		len += sprintf(p + len, "commands:\teject\n");
 	else if (eject2)
 		len += sprintf(p + len, "commands:\teject2\n");
@@ -1133,9 +1030,6 @@
 	return 0;
 }
 
-<<<<<<< HEAD
-static int led_read(struct ibm_struct *ibm, char *p)
-=======
 static int led_supported;
 
 #define LED_570 1
@@ -1163,7 +1057,6 @@
 #define led_status(s) ((s) == 0 ? "off" : ((s) == 1 ? "on" : "blinking"))
 
 static int led_read(char *p)
->>>>>>> 78f81cc4
 {
 	int len = 0;
 
@@ -1222,13 +1115,9 @@
 		} else
 			return -EINVAL;
 
-<<<<<<< HEAD
-		if (led_handle) {
-=======
 		if (led_supported == LED_570) {
 			/* 570 */
 			led = 1 << led;
->>>>>>> 78f81cc4
 			if (!acpi_evalf(led_handle, NULL, NULL, "vdd",
 					led, led_sled_arg1[ind]))
 				return -EIO;
@@ -1426,13 +1315,9 @@
 	return 0;
 }
 
-<<<<<<< HEAD
-static int beep_read(struct ibm_struct *ibm, char *p)
-=======
 static int brightness_offset = 0x31;
 
 static int brightness_read(char *p)
->>>>>>> 78f81cc4
 {
 	int len = 0;
 	u8 level;
@@ -1573,8 +1458,6 @@
 	return 0;
 }
 
-<<<<<<< HEAD
-=======
 static int fan_status_offset = 0x2f;
 static int fan_rpm_offset = 0x84;
 
@@ -1655,51 +1538,12 @@
 	return 0;
 }
 
->>>>>>> 78f81cc4
 static struct ibm_struct ibms[] = {
 	{
 	 .name = "driver",
 	 .init = driver_init,
 	 .read = driver_read,
 	 },
-<<<<<<< HEAD
-	{
-	 .name = "hotkey",
-	 .hid = "IBM0068",
-	 .init = hotkey_init,
-	 .read = hotkey_read,
-	 .write = hotkey_write,
-	 .exit = hotkey_exit,
-	 .notify = hotkey_notify,
-	 .handle = &hkey_handle,
-	 .type = ACPI_DEVICE_NOTIFY,
-	 },
-	{
-	 .name = "bluetooth",
-	 .init = bluetooth_init,
-	 .read = bluetooth_read,
-	 .write = bluetooth_write,
-	 },
-	{
-	 .name = "video",
-	 .init = video_init,
-	 .read = video_read,
-	 .write = video_write,
-	 .exit = video_exit,
-	 },
-	{
-	 .name = "light",
-	 .init = light_init,
-	 .read = light_read,
-	 .write = light_write,
-	 },
-	{
-	 .name = "dock",
-	 .read = dock_read,
-	 .write = dock_write,
-	 .notify = dock_notify,
-	 .handle = &dock_handle,
-=======
 	{
 	 .name = "hotkey",
 	 .hid = IBM_HKEY_HID,
@@ -1743,7 +1587,6 @@
 	 .hid = IBM_PCI_HID,
 	 .notify = dock_notify,
 	 .handle = &pci_handle,
->>>>>>> 78f81cc4
 	 .type = ACPI_SYSTEM_NOTIFY,
 	 },
 	{
@@ -1759,34 +1602,17 @@
 	 .name = "cmos",
 	 .read = cmos_read,
 	 .write = cmos_write,
-<<<<<<< HEAD
-	 .experimental = 1,
-	 },
-	{
-	 .name = "led",
-	 .read = led_read,
-	 .write = led_write,
-	 .experimental = 1,
-=======
 	 },
 	{
 	 .name = "led",
 	 .init = led_init,
 	 .read = led_read,
 	 .write = led_write,
->>>>>>> 78f81cc4
 	 },
 	{
 	 .name = "beep",
 	 .read = beep_read,
 	 .write = beep_write,
-<<<<<<< HEAD
-	 .experimental = 1,
-	 },
-};
-
-#define NUM_IBMS (sizeof(ibms)/sizeof(ibms[0]))
-=======
 	 },
 	{
 	 .name = "thermal",
@@ -1818,7 +1644,6 @@
 	 .experimental = 1,
 	 },
 };
->>>>>>> 78f81cc4
 
 static int dispatch_read(char *page, char **start, off_t off, int count,
 			 int *eof, void *data)
@@ -1965,19 +1790,6 @@
 		ibm->init_called = 1;
 	}
 
-<<<<<<< HEAD
-	entry = create_proc_entry(ibm->name, S_IFREG | S_IRUGO | S_IWUSR,
-				  proc_dir);
-	if (!entry) {
-		printk(IBM_ERR "unable to create proc entry %s\n", ibm->name);
-		return -ENODEV;
-	}
-	entry->owner = THIS_MODULE;
-	ibm->proc_created = 1;
-
-	entry->data = ibm;
-	if (ibm->read)
-=======
 	if (ibm->read) {
 		entry = create_proc_entry(ibm->name,
 					  S_IFREG | S_IRUGO | S_IWUSR,
@@ -1989,7 +1801,6 @@
 		}
 		entry->owner = THIS_MODULE;
 		entry->data = ibm;
->>>>>>> 78f81cc4
 		entry->read_proc = &dispatch_read;
 		if (ibm->write)
 			entry->write_proc = &dispatch_write;
@@ -2024,37 +1835,19 @@
 	}
 }
 
-<<<<<<< HEAD
-static int ibm_handle_init(char *name,
-			   acpi_handle * handle, acpi_handle parent,
-			   char **paths, int num_paths, int required)
-=======
 static void __init ibm_handle_init(char *name,
 				   acpi_handle * handle, acpi_handle parent,
 				   char **paths, int num_paths, char **path)
->>>>>>> 78f81cc4
 {
 	int i;
 	acpi_status status;
 
 	for (i = 0; i < num_paths; i++) {
 		status = acpi_get_handle(parent, paths[i], handle);
-<<<<<<< HEAD
-		if (ACPI_SUCCESS(status))
-			return 0;
-	}
-
-	*handle = NULL;
-
-	if (required) {
-		printk(IBM_ERR "%s object not found\n", name);
-		return -1;
-=======
 		if (ACPI_SUCCESS(status)) {
 			*path = paths[i];
 			return;
 		}
->>>>>>> 78f81cc4
 	}
 
 	*handle = NULL;
@@ -2062,11 +1855,7 @@
 
 #define IBM_HANDLE_INIT(object)						\
 	ibm_handle_init(#object, &object##_handle, *object##_parent,	\
-<<<<<<< HEAD
-		object##_paths, sizeof(object##_paths)/sizeof(char*), required)
-=======
 		object##_paths, ARRAY_SIZE(object##_paths), &object##_path)
->>>>>>> 78f81cc4
 
 static int set_ibm_param(const char *val, struct kernel_param *kp)
 {
@@ -2081,13 +1870,6 @@
 			return 0;
 		}
 
-<<<<<<< HEAD
-	for (i = 0; i < NUM_IBMS; i++)
-		if (strcmp(ibms[i].name, kp->name) == 0)
-			return ibms[i].write(&ibms[i], arg_with_comma);
-	BUG();
-=======
->>>>>>> 78f81cc4
 	return -EINVAL;
 }
 
@@ -2112,11 +1894,7 @@
 {
 	int i;
 
-<<<<<<< HEAD
-	for (i = NUM_IBMS - 1; i >= 0; i--)
-=======
 	for (i = ARRAY_SIZE(ibms) - 1; i >= 0; i--)
->>>>>>> 78f81cc4
 		ibm_exit(&ibms[i]);
 
 	remove_proc_entry(IBM_DIR, acpi_root_dir);
@@ -2130,17 +1908,7 @@
 		return -ENODEV;
 
 	if (!acpi_specific_hotkey_enabled) {
-<<<<<<< HEAD
-		printk(IBM_ERR "Using generic hotkey driver\n");
-		return -ENODEV;
-	}
-	/* these handles are required */
-	if (IBM_HANDLE_INIT(ec, 1) < 0 ||
-	    IBM_HANDLE_INIT(hkey, 1) < 0 ||
-	    IBM_HANDLE_INIT(vid, 1) < 0 || IBM_HANDLE_INIT(beep, 1) < 0)
-=======
 		printk(IBM_ERR "using generic hotkey driver\n");
->>>>>>> 78f81cc4
 		return -ENODEV;
 	}
 
@@ -2152,12 +1920,6 @@
 	}
 
 	/* these handles are not required */
-<<<<<<< HEAD
-	IBM_HANDLE_INIT(dock, 0);
-	IBM_HANDLE_INIT(bay, 0);
-	IBM_HANDLE_INIT(bayej, 0);
-	IBM_HANDLE_INIT(bled, 0);
-=======
 	IBM_HANDLE_INIT(vid);
 	IBM_HANDLE_INIT(vid2);
 	IBM_HANDLE_INIT(ledb);
@@ -2179,7 +1941,6 @@
 	IBM_HANDLE_INIT(fans);
 	IBM_HANDLE_INIT(gfan);
 	IBM_HANDLE_INIT(sfan);
->>>>>>> 78f81cc4
 
 	proc_dir = proc_mkdir(IBM_DIR, acpi_root_dir);
 	if (!proc_dir) {
@@ -2188,11 +1949,7 @@
 	}
 	proc_dir->owner = THIS_MODULE;
 
-<<<<<<< HEAD
-	for (i = 0; i < NUM_IBMS; i++) {
-=======
 	for (i = 0; i < ARRAY_SIZE(ibms); i++) {
->>>>>>> 78f81cc4
 		ret = ibm_init(&ibms[i]);
 		if (ret >= 0 && *ibms[i].param)
 			ret = ibms[i].write(ibms[i].param);
