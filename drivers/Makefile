#
# Makefile for the Linux kernel device drivers.
#
# 15 Sep 2000, Christoph Hellwig <hch@infradead.org>
# Rewritten to use lists instead of if-statements.
#

obj-y				+= irqchip/
obj-y				+= bus/

# GPIO must come after pinctrl as gpios may need to mux pins etc
obj-y				+= pinctrl/
obj-y				+= gpio/
obj-y				+= pwm/
obj-$(CONFIG_PCI)		+= pci/
obj-$(CONFIG_PARISC)		+= parisc/
obj-$(CONFIG_RAPIDIO)		+= rapidio/
obj-y				+= video/
obj-y				+= idle/

# IPMI must come before ACPI in order to provide IPMI opregion support
obj-$(CONFIG_IPMI_HANDLER)	+= char/ipmi/

obj-$(CONFIG_ACPI)		+= acpi/
obj-$(CONFIG_SFI)		+= sfi/
# PnP must come after ACPI since it will eventually need to check if acpi
# was used and do nothing if so
obj-$(CONFIG_PNP)		+= pnp/
obj-y				+= amba/
# Many drivers will want to use DMA so this has to be made available
# really early.
obj-$(CONFIG_DMADEVICES)	+= dma/

obj-$(CONFIG_VIRTIO)		+= virtio/
obj-$(CONFIG_XEN)		+= xen/

# regulators early, since some subsystems rely on them to initialize
obj-$(CONFIG_REGULATOR)		+= regulator/

# reset controllers early, since gpu drivers might rely on them to initialize
obj-$(CONFIG_RESET_CONTROLLER)	+= reset/

# tty/ comes before char/ so that the VT console is the boot-time
# default.
obj-y				+= tty/
obj-y				+= char/

# gpu/ comes after char for AGP vs DRM startup
obj-y				+= gpu/

obj-$(CONFIG_CONNECTOR)		+= connector/

# i810fb and intelfb depend on char/agp/
obj-$(CONFIG_FB_I810)           += video/i810/
obj-$(CONFIG_FB_INTEL)          += video/intelfb/

obj-$(CONFIG_PARPORT)		+= parport/
obj-y				+= base/ block/ misc/ mfd/ nfc/
obj-$(CONFIG_NUBUS)		+= nubus/
obj-y				+= macintosh/
obj-$(CONFIG_IDE)		+= ide/
obj-$(CONFIG_SCSI)		+= scsi/
obj-$(CONFIG_ATA)		+= ata/
obj-$(CONFIG_TARGET_CORE)	+= target/
obj-$(CONFIG_MTD)		+= mtd/
obj-$(CONFIG_SPI)		+= spi/
obj-y				+= hsi/
obj-y				+= net/
obj-$(CONFIG_ATM)		+= atm/
obj-$(CONFIG_FUSION)		+= message/
obj-y				+= firewire/
obj-$(CONFIG_UIO)		+= uio/
obj-$(CONFIG_VFIO)		+= vfio/
obj-y				+= cdrom/
obj-y				+= auxdisplay/
obj-$(CONFIG_PCCARD)		+= pcmcia/
obj-$(CONFIG_DIO)		+= dio/
obj-$(CONFIG_SBUS)		+= sbus/
obj-$(CONFIG_ZORRO)		+= zorro/
obj-$(CONFIG_MAC)		+= macintosh/
obj-$(CONFIG_ATA_OVER_ETH)	+= block/aoe/
obj-$(CONFIG_PARIDE) 		+= block/paride/
obj-$(CONFIG_TC)		+= tc/
obj-$(CONFIG_UWB)		+= uwb/
obj-$(CONFIG_USB_PHY)		+= usb/
obj-$(CONFIG_USB)		+= usb/
obj-$(CONFIG_PCI)		+= usb/
obj-$(CONFIG_USB_GADGET)	+= usb/
obj-$(CONFIG_SERIO)		+= input/serio/
obj-$(CONFIG_GAMEPORT)		+= input/gameport/
obj-$(CONFIG_INPUT)		+= input/
obj-$(CONFIG_I2O)		+= message/
obj-$(CONFIG_RTC_LIB)		+= rtc/
obj-y				+= i2c/ media/
obj-$(CONFIG_PPS)		+= pps/
obj-$(CONFIG_PTP_1588_CLOCK)	+= ptp/
obj-$(CONFIG_W1)		+= w1/
obj-$(CONFIG_POWER_SUPPLY)	+= power/
obj-$(CONFIG_HWMON)		+= hwmon/
obj-$(CONFIG_THERMAL)		+= thermal/
obj-$(CONFIG_WATCHDOG)		+= watchdog/
obj-$(CONFIG_MD)		+= md/
obj-$(CONFIG_BT)		+= bluetooth/
obj-$(CONFIG_ACCESSIBILITY)	+= accessibility/
obj-$(CONFIG_ISDN)		+= isdn/
obj-$(CONFIG_EDAC)		+= edac/
obj-$(CONFIG_EISA)		+= eisa/
obj-y				+= lguest/
obj-$(CONFIG_CPU_FREQ)		+= cpufreq/
obj-$(CONFIG_CPU_IDLE)		+= cpuidle/
obj-y				+= mmc/
obj-$(CONFIG_MEMSTICK)		+= memstick/
obj-y				+= leds/
obj-$(CONFIG_INFINIBAND)	+= infiniband/
obj-$(CONFIG_SGI_SN)		+= sn/
obj-y				+= firmware/
obj-$(CONFIG_CRYPTO)		+= crypto/
obj-$(CONFIG_SUPERH)		+= sh/
obj-$(CONFIG_ARCH_SHMOBILE)	+= sh/
ifndef CONFIG_ARCH_USES_GETTIMEOFFSET
obj-y				+= clocksource/
endif
obj-$(CONFIG_DCA)		+= dca/
obj-$(CONFIG_HID)		+= hid/
obj-$(CONFIG_PPC_PS3)		+= ps3/
obj-$(CONFIG_OF)		+= of/
obj-$(CONFIG_SSB)		+= ssb/
obj-$(CONFIG_BCMA)		+= bcma/
obj-$(CONFIG_VHOST_RING)	+= vhost/
obj-$(CONFIG_VLYNQ)		+= vlynq/
obj-$(CONFIG_STAGING)		+= staging/
obj-y				+= platform/
#common clk code
obj-y				+= clk/

obj-$(CONFIG_MAILBOX)		+= mailbox/
obj-$(CONFIG_HWSPINLOCK)	+= hwspinlock/
obj-$(CONFIG_NFC)		+= nfc/
obj-$(CONFIG_IOMMU_SUPPORT)	+= iommu/
obj-$(CONFIG_REMOTEPROC)	+= remoteproc/
obj-$(CONFIG_RPMSG)		+= rpmsg/

# Virtualization drivers
obj-$(CONFIG_VIRT_DRIVERS)	+= virt/
obj-$(CONFIG_HYPERV)		+= hv/

obj-$(CONFIG_PM_DEVFREQ)	+= devfreq/
obj-$(CONFIG_EXTCON)		+= extcon/
obj-$(CONFIG_MEMORY)		+= memory/
obj-$(CONFIG_IIO)		+= iio/
obj-$(CONFIG_VME_BUS)		+= vme/
obj-$(CONFIG_IPACK_BUS)		+= ipack/
obj-$(CONFIG_NTB)		+= ntb/
<<<<<<< HEAD

obj-y				+= xilinx_common/

obj-$(CONFIG_PMODS)		+= pmods/
=======
obj-$(CONFIG_FMC)		+= fmc/
>>>>>>> 6e466452
<|MERGE_RESOLUTION|>--- conflicted
+++ resolved
@@ -151,11 +151,9 @@
 obj-$(CONFIG_VME_BUS)		+= vme/
 obj-$(CONFIG_IPACK_BUS)		+= ipack/
 obj-$(CONFIG_NTB)		+= ntb/
-<<<<<<< HEAD
+
+obj-$(CONFIG_FMC)		+= fmc/
 
 obj-y				+= xilinx_common/
 
-obj-$(CONFIG_PMODS)		+= pmods/
-=======
-obj-$(CONFIG_FMC)		+= fmc/
->>>>>>> 6e466452
+obj-$(CONFIG_PMODS)		+= pmods/