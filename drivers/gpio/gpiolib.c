--- conflicted
+++ resolved
@@ -3422,11 +3422,7 @@
 
 	if (single_ended) {
 		if (open_drain)
-<<<<<<< HEAD
-			set_bit(FLAG_OPEN_DRAIN, &desc->flags);
-=======
 			lflags |= GPIO_OPEN_DRAIN;
->>>>>>> 125f1b10
 		else
 			lflags |= GPIO_OPEN_SOURCE;
 	}
