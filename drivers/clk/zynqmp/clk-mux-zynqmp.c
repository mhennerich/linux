--- conflicted
+++ resolved
@@ -48,14 +48,8 @@
 	u32 val;
 	int ret;
 
-<<<<<<< HEAD
-	if (IS_ERR(eemi_ops))
-		return PTR_ERR(eemi_ops);
-=======
 	ret = zynqmp_pm_clock_getparent(clk_id, &val);
->>>>>>> a4adc2c2
 
-	ret = eemi_ops->clock_getparent(clk_id, &val);
 	if (ret)
 		pr_warn_once("%s() getparent failed for clock: %s, ret = %d\n",
 			     __func__, clk_name, ret);
@@ -77,14 +71,8 @@
 	u32 clk_id = mux->clk_id;
 	int ret;
 
-<<<<<<< HEAD
-	if (IS_ERR(eemi_ops))
-		return PTR_ERR(eemi_ops);
-=======
 	ret = zynqmp_pm_clock_setparent(clk_id, index);
->>>>>>> a4adc2c2
 
-	ret = eemi_ops->clock_setparent(clk_id, index);
 	if (ret)
 		pr_warn_once("%s() set parent failed for clock: %s, ret = %d\n",
 			     __func__, clk_name, ret);
