--- conflicted
+++ resolved
@@ -44,10 +44,6 @@
 	/* CTRL_OFF */
 	[TSENS_EN]     = REG_FIELD(SROT_CTRL_OFF,    0,  0),
 	[TSENS_SW_RST] = REG_FIELD(SROT_CTRL_OFF,    1,  1),
-<<<<<<< HEAD
-	[SENSOR_EN]    = REG_FIELD(SROT_CTRL_OFF,    3, 18),
-=======
->>>>>>> 4b972a01
 
 	/* ----- TM ------ */
 	/* INTERRUPT ENABLE */
