/*
 *  linux/drivers/char/serial_core.h
 *
 *  Copyright (C) 2000 Deep Blue Solutions Ltd.
 *
 * This program is free software; you can redistribute it and/or modify
 * it under the terms of the GNU General Public License as published by
 * the Free Software Foundation; either version 2 of the License, or
 * (at your option) any later version.
 *
 * This program is distributed in the hope that it will be useful,
 * but WITHOUT ANY WARRANTY; without even the implied warranty of
 * MERCHANTABILITY or FITNESS FOR A PARTICULAR PURPOSE.  See the
 * GNU General Public License for more details.
 *
 * You should have received a copy of the GNU General Public License
 * along with this program; if not, write to the Free Software
 * Foundation, Inc., 59 Temple Place, Suite 330, Boston, MA  02111-1307  USA
 */
#ifndef LINUX_SERIAL_CORE_H
#define LINUX_SERIAL_CORE_H

#include <linux/serial.h>

/*
 * The type definitions.  These are from Ted Ts'o's serial.h
 */
#define PORT_UNKNOWN	0
#define PORT_8250	1
#define PORT_16450	2
#define PORT_16550	3
#define PORT_16550A	4
#define PORT_CIRRUS	5
#define PORT_16650	6
#define PORT_16650V2	7
#define PORT_16750	8
#define PORT_STARTECH	9
#define PORT_16C950	10
#define PORT_16654	11
#define PORT_16850	12
#define PORT_RSA	13
#define PORT_NS16550A	14
#define PORT_XSCALE	15
#define PORT_RM9000	16	/* PMC-Sierra RM9xxx internal UART */
#define PORT_OCTEON	17	/* Cavium OCTEON internal UART */
#define PORT_AR7	18	/* Texas Instruments AR7 internal UART */
#define PORT_MAX_8250	18	/* max port ID */

/*
 * ARM specific type numbers.  These are not currently guaranteed
 * to be implemented, and will change in the future.  These are
 * separate so any additions to the old serial.c that occur before
 * we are merged can be easily merged here.
 */
#define PORT_PXA	31
#define PORT_AMBA	32
#define PORT_CLPS711X	33
#define PORT_SA1100	34
#define PORT_UART00	35
#define PORT_21285	37

/* Sparc type numbers.  */
#define PORT_SUNZILOG	38
#define PORT_SUNSAB	39

/* DEC */
#define PORT_DZ		46
#define PORT_ZS		47

/* Parisc type numbers. */
#define PORT_MUX	48

/* Atmel AT91 / AT32 SoC */
#define PORT_ATMEL	49

/* Macintosh Zilog type numbers */
#define PORT_MAC_ZILOG	50	/* m68k : not yet implemented */
#define PORT_PMAC_ZILOG	51

/* SH-SCI */
#define PORT_SCI	52
#define PORT_SCIF	53
#define PORT_IRDA	54

/* Samsung S3C2410 SoC and derivatives thereof */
#define PORT_S3C2410    55

/* SGI IP22 aka Indy / Challenge S / Indigo 2 */
#define PORT_IP22ZILOG	56

/* Sharp LH7a40x -- an ARM9 SoC series */
#define PORT_LH7A40X	57

/* PPC CPM type number */
#define PORT_CPM        58

/* MPC52xx type numbers */
#define PORT_MPC52xx	59

/* IBM icom */
#define PORT_ICOM	60

/* Samsung S3C2440 SoC */
#define PORT_S3C2440	61

/* Motorola i.MX SoC */
#define PORT_IMX	62

/* Marvell MPSC */
#define PORT_MPSC	63

/* TXX9 type number */
#define PORT_TXX9	64

/* NEC VR4100 series SIU/DSIU */
#define PORT_VR41XX_SIU		65
#define PORT_VR41XX_DSIU	66

/* Samsung S3C2400 SoC */
#define PORT_S3C2400	67

/* M32R SIO */
#define PORT_M32R_SIO	68

/*Digi jsm */
#define PORT_JSM        69

#define PORT_PNX8XXX	70

/* Hilscher netx */
#define PORT_NETX	71

/* SUN4V Hypervisor Console */
#define PORT_SUNHV	72

#define PORT_S3C2412	73

/* Xilinx uartlite */
#define PORT_UARTLITE	74

/* Blackfin bf5xx */
#define PORT_BFIN	75

/* Micrel KS8695 */
#define PORT_KS8695	76

/* Broadcom SB1250, etc. SOC */
#define PORT_SB1250_DUART	77

/* Freescale ColdFire */
#define PORT_MCF	78

/* Blackfin SPORT */
#define PORT_BFIN_SPORT		79

/* MN10300 on-chip UART numbers */
#define PORT_MN10300		80
#define PORT_MN10300_CTS	81

#define PORT_SC26XX	82

/* SH-SCI */
#define PORT_SCIFA	83

#define PORT_S3C6400	84

/* NWPSERIAL */
#define PORT_NWPSERIAL	85

/* MAX3100 */
#define PORT_MAX3100    86

/* Timberdale UART */
#define PORT_TIMBUART	87

/* Qualcomm MSM SoCs */
#define PORT_MSM	88

/* BCM63xx family SoCs */
#define PORT_BCM63XX	89

<<<<<<< HEAD
/* Xilinx */
#define PORT_XUARTPSS	90
=======
/* Aeroflex Gaisler GRLIB APBUART */
#define PORT_APBUART    90
>>>>>>> 189ecbf4

#ifdef __KERNEL__

#include <linux/compiler.h>
#include <linux/interrupt.h>
#include <linux/circ_buf.h>
#include <linux/spinlock.h>
#include <linux/sched.h>
#include <linux/tty.h>
#include <linux/mutex.h>
#include <linux/sysrq.h>

struct uart_port;
struct serial_struct;
struct device;

/*
 * This structure describes all the operations that can be
 * done on the physical hardware.
 */
struct uart_ops {
	unsigned int	(*tx_empty)(struct uart_port *);
	void		(*set_mctrl)(struct uart_port *, unsigned int mctrl);
	unsigned int	(*get_mctrl)(struct uart_port *);
	void		(*stop_tx)(struct uart_port *);
	void		(*start_tx)(struct uart_port *);
	void		(*send_xchar)(struct uart_port *, char ch);
	void		(*stop_rx)(struct uart_port *);
	void		(*enable_ms)(struct uart_port *);
	void		(*break_ctl)(struct uart_port *, int ctl);
	int		(*startup)(struct uart_port *);
	void		(*shutdown)(struct uart_port *);
	void		(*flush_buffer)(struct uart_port *);
	void		(*set_termios)(struct uart_port *, struct ktermios *new,
				       struct ktermios *old);
	void		(*set_ldisc)(struct uart_port *);
	void		(*pm)(struct uart_port *, unsigned int state,
			      unsigned int oldstate);
	int		(*set_wake)(struct uart_port *, unsigned int state);

	/*
	 * Return a string describing the type of the port
	 */
	const char *(*type)(struct uart_port *);

	/*
	 * Release IO and memory resources used by the port.
	 * This includes iounmap if necessary.
	 */
	void		(*release_port)(struct uart_port *);

	/*
	 * Request IO and memory resources used by the port.
	 * This includes iomapping the port if necessary.
	 */
	int		(*request_port)(struct uart_port *);
	void		(*config_port)(struct uart_port *, int);
	int		(*verify_port)(struct uart_port *, struct serial_struct *);
	int		(*ioctl)(struct uart_port *, unsigned int, unsigned long);
#ifdef CONFIG_CONSOLE_POLL
	void	(*poll_put_char)(struct uart_port *, unsigned char);
	int		(*poll_get_char)(struct uart_port *);
#endif
};

#define UART_CONFIG_TYPE	(1 << 0)
#define UART_CONFIG_IRQ		(1 << 1)

struct uart_icount {
	__u32	cts;
	__u32	dsr;
	__u32	rng;
	__u32	dcd;
	__u32	rx;
	__u32	tx;
	__u32	frame;
	__u32	overrun;
	__u32	parity;
	__u32	brk;
	__u32	buf_overrun;
};

typedef unsigned int __bitwise__ upf_t;

struct uart_port {
	spinlock_t		lock;			/* port lock */
	unsigned long		iobase;			/* in/out[bwl] */
	unsigned char __iomem	*membase;		/* read/write[bwl] */
	unsigned int		(*serial_in)(struct uart_port *, int);
	void			(*serial_out)(struct uart_port *, int, int);
	unsigned int		irq;			/* irq number */
	unsigned long		irqflags;		/* irq flags  */
	unsigned int		uartclk;		/* base uart clock */
	unsigned int		fifosize;		/* tx fifo size */
	unsigned char		x_char;			/* xon/xoff char */
	unsigned char		regshift;		/* reg offset shift */
	unsigned char		iotype;			/* io access style */
	unsigned char		unused1;

#define UPIO_PORT		(0)
#define UPIO_HUB6		(1)
#define UPIO_MEM		(2)
#define UPIO_MEM32		(3)
#define UPIO_AU			(4)			/* Au1x00 type IO */
#define UPIO_TSI		(5)			/* Tsi108/109 type IO */
#define UPIO_DWAPB		(6)			/* DesignWare APB UART */
#define UPIO_RM9000		(7)			/* RM9000 type IO */

	unsigned int		read_status_mask;	/* driver specific */
	unsigned int		ignore_status_mask;	/* driver specific */
	struct uart_state	*state;			/* pointer to parent state */
	struct uart_icount	icount;			/* statistics */

	struct console		*cons;			/* struct console, if any */
#if defined(CONFIG_SERIAL_CORE_CONSOLE) || defined(SUPPORT_SYSRQ)
	unsigned long		sysrq;			/* sysrq timeout */
#endif

	upf_t			flags;

#define UPF_FOURPORT		((__force upf_t) (1 << 1))
#define UPF_SAK			((__force upf_t) (1 << 2))
#define UPF_SPD_MASK		((__force upf_t) (0x1030))
#define UPF_SPD_HI		((__force upf_t) (0x0010))
#define UPF_SPD_VHI		((__force upf_t) (0x0020))
#define UPF_SPD_CUST		((__force upf_t) (0x0030))
#define UPF_SPD_SHI		((__force upf_t) (0x1000))
#define UPF_SPD_WARP		((__force upf_t) (0x1010))
#define UPF_SKIP_TEST		((__force upf_t) (1 << 6))
#define UPF_AUTO_IRQ		((__force upf_t) (1 << 7))
#define UPF_HARDPPS_CD		((__force upf_t) (1 << 11))
#define UPF_LOW_LATENCY		((__force upf_t) (1 << 13))
#define UPF_BUGGY_UART		((__force upf_t) (1 << 14))
#define UPF_NO_TXEN_TEST	((__force upf_t) (1 << 15))
#define UPF_MAGIC_MULTIPLIER	((__force upf_t) (1 << 16))
#define UPF_CONS_FLOW		((__force upf_t) (1 << 23))
#define UPF_SHARE_IRQ		((__force upf_t) (1 << 24))
/* The exact UART type is known and should not be probed.  */
#define UPF_FIXED_TYPE		((__force upf_t) (1 << 27))
#define UPF_BOOT_AUTOCONF	((__force upf_t) (1 << 28))
#define UPF_FIXED_PORT		((__force upf_t) (1 << 29))
#define UPF_DEAD		((__force upf_t) (1 << 30))
#define UPF_IOREMAP		((__force upf_t) (1 << 31))

#define UPF_CHANGE_MASK		((__force upf_t) (0x17fff))
#define UPF_USR_MASK		((__force upf_t) (UPF_SPD_MASK|UPF_LOW_LATENCY))

	unsigned int		mctrl;			/* current modem ctrl settings */
	unsigned int		timeout;		/* character-based timeout */
	unsigned int		type;			/* port type */
	const struct uart_ops	*ops;
	unsigned int		custom_divisor;
	unsigned int		line;			/* port index */
	resource_size_t		mapbase;		/* for ioremap */
	struct device		*dev;			/* parent device */
	unsigned char		hub6;			/* this should be in the 8250 driver */
	unsigned char		suspended;
	unsigned char		unused[2];
	void			*private_data;		/* generic platform data pointer */
};

/*
 * This is the state information which is persistent across opens.
 */
struct uart_state {
	struct tty_port		port;

	int			pm_state;
	struct circ_buf		xmit;

	struct tasklet_struct	tlet;
	struct uart_port	*uart_port;
};

#define UART_XMIT_SIZE	PAGE_SIZE


/* number of characters left in xmit buffer before we ask for more */
#define WAKEUP_CHARS		256

struct module;
struct tty_driver;

struct uart_driver {
	struct module		*owner;
	const char		*driver_name;
	const char		*dev_name;
	int			 major;
	int			 minor;
	int			 nr;
	struct console		*cons;

	/*
	 * these are private; the low level driver should not
	 * touch these; they should be initialised to NULL
	 */
	struct uart_state	*state;
	struct tty_driver	*tty_driver;
};

void uart_write_wakeup(struct uart_port *port);

/*
 * Baud rate helpers.
 */
void uart_update_timeout(struct uart_port *port, unsigned int cflag,
			 unsigned int baud);
unsigned int uart_get_baud_rate(struct uart_port *port, struct ktermios *termios,
				struct ktermios *old, unsigned int min,
				unsigned int max);
unsigned int uart_get_divisor(struct uart_port *port, unsigned int baud);

/*
 * Console helpers.
 */
struct uart_port *uart_get_console(struct uart_port *ports, int nr,
				   struct console *c);
void uart_parse_options(char *options, int *baud, int *parity, int *bits,
			int *flow);
int uart_set_options(struct uart_port *port, struct console *co, int baud,
		     int parity, int bits, int flow);
struct tty_driver *uart_console_device(struct console *co, int *index);
void uart_console_write(struct uart_port *port, const char *s,
			unsigned int count,
			void (*putchar)(struct uart_port *, int));

/*
 * Port/driver registration/removal
 */
int uart_register_driver(struct uart_driver *uart);
void uart_unregister_driver(struct uart_driver *uart);
int uart_add_one_port(struct uart_driver *reg, struct uart_port *port);
int uart_remove_one_port(struct uart_driver *reg, struct uart_port *port);
int uart_match_port(struct uart_port *port1, struct uart_port *port2);

/*
 * Power Management
 */
int uart_suspend_port(struct uart_driver *reg, struct uart_port *port);
int uart_resume_port(struct uart_driver *reg, struct uart_port *port);

#define uart_circ_empty(circ)		((circ)->head == (circ)->tail)
#define uart_circ_clear(circ)		((circ)->head = (circ)->tail = 0)

#define uart_circ_chars_pending(circ)	\
	(CIRC_CNT((circ)->head, (circ)->tail, UART_XMIT_SIZE))

#define uart_circ_chars_free(circ)	\
	(CIRC_SPACE((circ)->head, (circ)->tail, UART_XMIT_SIZE))

static inline int uart_tx_stopped(struct uart_port *port)
{
	struct tty_struct *tty = port->state->port.tty;
	if(tty->stopped || tty->hw_stopped)
		return 1;
	return 0;
}

/*
 * The following are helper functions for the low level drivers.
 */
static inline int
uart_handle_sysrq_char(struct uart_port *port, unsigned int ch)
{
#ifdef SUPPORT_SYSRQ
	if (port->sysrq) {
		if (ch && time_before(jiffies, port->sysrq)) {
			handle_sysrq(ch, port->state->port.tty);
			port->sysrq = 0;
			return 1;
		}
		port->sysrq = 0;
	}
#endif
	return 0;
}
#ifndef SUPPORT_SYSRQ
#define uart_handle_sysrq_char(port,ch) uart_handle_sysrq_char(port, 0)
#endif

/*
 * We do the SysRQ and SAK checking like this...
 */
static inline int uart_handle_break(struct uart_port *port)
{
	struct uart_state *state = port->state;
#ifdef SUPPORT_SYSRQ
	if (port->cons && port->cons->index == port->line) {
		if (!port->sysrq) {
			port->sysrq = jiffies + HZ*5;
			return 1;
		}
		port->sysrq = 0;
	}
#endif
	if (port->flags & UPF_SAK)
		do_SAK(state->port.tty);
	return 0;
}

/**
 *	uart_handle_dcd_change - handle a change of carrier detect state
 *	@uport: uart_port structure for the open port
 *	@status: new carrier detect status, nonzero if active
 */
static inline void
uart_handle_dcd_change(struct uart_port *uport, unsigned int status)
{
	struct uart_state *state = uport->state;
	struct tty_port *port = &state->port;

	uport->icount.dcd++;

#ifdef CONFIG_HARD_PPS
	if ((uport->flags & UPF_HARDPPS_CD) && status)
		hardpps();
#endif

	if (port->flags & ASYNC_CHECK_CD) {
		if (status)
			wake_up_interruptible(&port->open_wait);
		else if (port->tty)
			tty_hangup(port->tty);
	}
}

/**
 *	uart_handle_cts_change - handle a change of clear-to-send state
 *	@uport: uart_port structure for the open port
 *	@status: new clear to send status, nonzero if active
 */
static inline void
uart_handle_cts_change(struct uart_port *uport, unsigned int status)
{
	struct tty_port *port = &uport->state->port;
	struct tty_struct *tty = port->tty;

	uport->icount.cts++;

	if (port->flags & ASYNC_CTS_FLOW) {
		if (tty->hw_stopped) {
			if (status) {
				tty->hw_stopped = 0;
				uport->ops->start_tx(uport);
				uart_write_wakeup(uport);
			}
		} else {
			if (!status) {
				tty->hw_stopped = 1;
				uport->ops->stop_tx(uport);
			}
		}
	}
}

#include <linux/tty_flip.h>

static inline void
uart_insert_char(struct uart_port *port, unsigned int status,
		 unsigned int overrun, unsigned int ch, unsigned int flag)
{
	struct tty_struct *tty = port->state->port.tty;

	if ((status & port->ignore_status_mask & ~overrun) == 0)
		tty_insert_flip_char(tty, ch, flag);

	/*
	 * Overrun is special.  Since it's reported immediately,
	 * it doesn't affect the current character.
	 */
	if (status & ~port->ignore_status_mask & overrun)
		tty_insert_flip_char(tty, 0, TTY_OVERRUN);
}

/*
 *	UART_ENABLE_MS - determine if port should enable modem status irqs
 */
#define UART_ENABLE_MS(port,cflag)	((port)->flags & UPF_HARDPPS_CD || \
					 (cflag) & CRTSCTS || \
					 !((cflag) & CLOCAL))

#endif

#endif /* LINUX_SERIAL_CORE_H */<|MERGE_RESOLUTION|>--- conflicted
+++ resolved
@@ -179,13 +179,11 @@
 /* BCM63xx family SoCs */
 #define PORT_BCM63XX	89
 
-<<<<<<< HEAD
-/* Xilinx */
-#define PORT_XUARTPSS	90
-=======
 /* Aeroflex Gaisler GRLIB APBUART */
 #define PORT_APBUART    90
->>>>>>> 189ecbf4
+
+/* Xilinx */
+#define PORT_XUARTPSS	91
 
 #ifdef __KERNEL__
 
