/*
 * OF helpers for the GPIO API
 *
 * Copyright (c) 2007-2008  MontaVista Software, Inc.
 *
 * Author: Anton Vorontsov <avorontsov@ru.mvista.com>
 *
 * This program is free software; you can redistribute it and/or modify
 * it under the terms of the GNU General Public License as published by
 * the Free Software Foundation; either version 2 of the License, or
 * (at your option) any later version.
 */

#ifndef __LINUX_OF_GPIO_H
#define __LINUX_OF_GPIO_H

#include <linux/compiler.h>
#include <linux/kernel.h>
#include <linux/errno.h>
#include <linux/gpio.h>
#include <linux/of.h>

struct device_node;

/*
 * This is Linux-specific flags. By default controllers' and Linux' mapping
 * match, but GPIO controllers are free to translate their own flags to
 * Linux-specific in their .xlate callback. Though, 1:1 mapping is recommended.
 */
enum of_gpio_flags {
	OF_GPIO_ACTIVE_LOW = 0x1,
	OF_GPIO_SINGLE_ENDED = 0x2,
	OF_GPIO_OPEN_DRAIN = 0x4,
<<<<<<< HEAD
=======
	OF_GPIO_SLEEP_MAY_LOOSE_VALUE = 0x8,
>>>>>>> 125f1b10
};

#ifdef CONFIG_OF_GPIO

/*
 * OF GPIO chip for memory mapped banks
 */
struct of_mm_gpio_chip {
	struct gpio_chip gc;
	void (*save_regs)(struct of_mm_gpio_chip *mm_gc);
	void __iomem *regs;
};

static inline struct of_mm_gpio_chip *to_of_mm_gpio_chip(struct gpio_chip *gc)
{
	return container_of(gc, struct of_mm_gpio_chip, gc);
}

extern int of_get_named_gpio_flags(struct device_node *np,
		const char *list_name, int index, enum of_gpio_flags *flags);

extern int of_mm_gpiochip_add_data(struct device_node *np,
				   struct of_mm_gpio_chip *mm_gc,
				   void *data);
static inline int of_mm_gpiochip_add(struct device_node *np,
				     struct of_mm_gpio_chip *mm_gc)
{
	return of_mm_gpiochip_add_data(np, mm_gc, NULL);
}
extern void of_mm_gpiochip_remove(struct of_mm_gpio_chip *mm_gc);

extern int of_gpio_simple_xlate(struct gpio_chip *gc,
				const struct of_phandle_args *gpiospec,
				u32 *flags);

#else /* CONFIG_OF_GPIO */

/* Drivers may not strictly depend on the GPIO support, so let them link. */
static inline int of_get_named_gpio_flags(struct device_node *np,
		const char *list_name, int index, enum of_gpio_flags *flags)
{
	if (flags)
		*flags = 0;

	return -ENOSYS;
}

static inline int of_gpio_simple_xlate(struct gpio_chip *gc,
				       const struct of_phandle_args *gpiospec,
				       u32 *flags)
{
	return -ENOSYS;
}

#endif /* CONFIG_OF_GPIO */

/**
 * of_gpio_named_count() - Count GPIOs for a device
 * @np:		device node to count GPIOs for
 * @propname:	property name containing gpio specifier(s)
 *
 * The function returns the count of GPIOs specified for a node.
 * Note that the empty GPIO specifiers count too. Returns either
 *   Number of gpios defined in property,
 *   -EINVAL for an incorrectly formed gpios property, or
 *   -ENOENT for a missing gpios property
 *
 * Example:
 * gpios = <0
 *          &gpio1 1 2
 *          0
 *          &gpio2 3 4>;
 *
 * The above example defines four GPIOs, two of which are not specified.
 * This function will return '4'
 */
static inline int of_gpio_named_count(struct device_node *np, const char* propname)
{
	return of_count_phandle_with_args(np, propname, "#gpio-cells");
}

/**
 * of_gpio_count() - Count GPIOs for a device
 * @np:		device node to count GPIOs for
 *
 * Same as of_gpio_named_count, but hard coded to use the 'gpios' property
 */
static inline int of_gpio_count(struct device_node *np)
{
	return of_gpio_named_count(np, "gpios");
}

static inline int of_get_gpio_flags(struct device_node *np, int index,
		      enum of_gpio_flags *flags)
{
	return of_get_named_gpio_flags(np, "gpios", index, flags);
}

/**
 * of_get_named_gpio() - Get a GPIO number to use with GPIO API
 * @np:		device node to get GPIO from
 * @propname:	Name of property containing gpio specifier(s)
 * @index:	index of the GPIO
 *
 * Returns GPIO number to use with Linux generic GPIO API, or one of the errno
 * value on the error condition.
 */
static inline int of_get_named_gpio(struct device_node *np,
                                   const char *propname, int index)
{
	return of_get_named_gpio_flags(np, propname, index, NULL);
}

/**
 * of_get_gpio() - Get a GPIO number to use with GPIO API
 * @np:		device node to get GPIO from
 * @index:	index of the GPIO
 *
 * Returns GPIO number to use with Linux generic GPIO API, or one of the errno
 * value on the error condition.
 */
static inline int of_get_gpio(struct device_node *np, int index)
{
	return of_get_gpio_flags(np, index, NULL);
}

#endif /* __LINUX_OF_GPIO_H */<|MERGE_RESOLUTION|>--- conflicted
+++ resolved
@@ -31,10 +31,7 @@
 	OF_GPIO_ACTIVE_LOW = 0x1,
 	OF_GPIO_SINGLE_ENDED = 0x2,
 	OF_GPIO_OPEN_DRAIN = 0x4,
-<<<<<<< HEAD
-=======
 	OF_GPIO_SLEEP_MAY_LOOSE_VALUE = 0x8,
->>>>>>> 125f1b10
 };
 
 #ifdef CONFIG_OF_GPIO
