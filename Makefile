VERSION = 4
PATCHLEVEL = 9
<<<<<<< HEAD
SUBLEVEL = 25
=======
SUBLEVEL = 26
>>>>>>> d071951e
EXTRAVERSION =
NAME = Roaring Lionus

# *DOCUMENTATION*
# To see a list of typical targets execute "make help"
# More info can be located in ./README
# Comments in this file are targeted only to the developer, do not
# expect to learn how to build the kernel reading this file.

# o Do not use make's built-in rules and variables
#   (this increases performance and avoids hard-to-debug behaviour);
# o Look for make include files relative to root of kernel src
MAKEFLAGS += -rR --include-dir=$(CURDIR)

# Avoid funny character set dependencies
unexport LC_ALL
LC_COLLATE=C
LC_NUMERIC=C
export LC_COLLATE LC_NUMERIC

# Avoid interference with shell env settings
unexport GREP_OPTIONS

# We are using a recursive build, so we need to do a little thinking
# to get the ordering right.
#
# Most importantly: sub-Makefiles should only ever modify files in
# their own directory. If in some directory we have a dependency on
# a file in another dir (which doesn't happen often, but it's often
# unavoidable when linking the built-in.o targets which finally
# turn into vmlinux), we will call a sub make in that other dir, and
# after that we are sure that everything which is in that other dir
# is now up to date.
#
# The only cases where we need to modify files which have global
# effects are thus separated out and done before the recursive
# descending is started. They are now explicitly listed as the
# prepare rule.

# Beautify output
# ---------------------------------------------------------------------------
#
# Normally, we echo the whole command before executing it. By making
# that echo $($(quiet)$(cmd)), we now have the possibility to set
# $(quiet) to choose other forms of output instead, e.g.
#
#         quiet_cmd_cc_o_c = Compiling $(RELDIR)/$@
#         cmd_cc_o_c       = $(CC) $(c_flags) -c -o $@ $<
#
# If $(quiet) is empty, the whole command will be printed.
# If it is set to "quiet_", only the short version will be printed.
# If it is set to "silent_", nothing will be printed at all, since
# the variable $(silent_cmd_cc_o_c) doesn't exist.
#
# A simple variant is to prefix commands with $(Q) - that's useful
# for commands that shall be hidden in non-verbose mode.
#
#	$(Q)ln $@ :<
#
# If KBUILD_VERBOSE equals 0 then the above command will be hidden.
# If KBUILD_VERBOSE equals 1 then the above command is displayed.
#
# To put more focus on warnings, be less verbose as default
# Use 'make V=1' to see the full commands

ifeq ("$(origin V)", "command line")
  KBUILD_VERBOSE = $(V)
endif
ifndef KBUILD_VERBOSE
  KBUILD_VERBOSE = 0
endif

ifeq ($(KBUILD_VERBOSE),1)
  quiet =
  Q =
else
  quiet=quiet_
  Q = @
endif

# If the user is running make -s (silent mode), suppress echoing of
# commands

ifneq ($(filter 4.%,$(MAKE_VERSION)),)	# make-4
ifneq ($(filter %s ,$(firstword x$(MAKEFLAGS))),)
  quiet=silent_
endif
else					# make-3.8x
ifneq ($(filter s% -s%,$(MAKEFLAGS)),)
  quiet=silent_
endif
endif

export quiet Q KBUILD_VERBOSE

# kbuild supports saving output files in a separate directory.
# To locate output files in a separate directory two syntaxes are supported.
# In both cases the working directory must be the root of the kernel src.
# 1) O=
# Use "make O=dir/to/store/output/files/"
#
# 2) Set KBUILD_OUTPUT
# Set the environment variable KBUILD_OUTPUT to point to the directory
# where the output files shall be placed.
# export KBUILD_OUTPUT=dir/to/store/output/files/
# make
#
# The O= assignment takes precedence over the KBUILD_OUTPUT environment
# variable.

# KBUILD_SRC is set on invocation of make in OBJ directory
# KBUILD_SRC is not intended to be used by the regular user (for now)
ifeq ($(KBUILD_SRC),)

# OK, Make called in directory where kernel src resides
# Do we want to locate output files in a separate directory?
ifeq ("$(origin O)", "command line")
  KBUILD_OUTPUT := $(O)
endif

# That's our default target when none is given on the command line
PHONY := _all
_all:

# Cancel implicit rules on top Makefile
$(CURDIR)/Makefile Makefile: ;

ifneq ($(words $(subst :, ,$(CURDIR))), 1)
  $(error main directory cannot contain spaces nor colons)
endif

ifneq ($(KBUILD_OUTPUT),)
# Invoke a second make in the output directory, passing relevant variables
# check that the output directory actually exists
saved-output := $(KBUILD_OUTPUT)
KBUILD_OUTPUT := $(shell mkdir -p $(KBUILD_OUTPUT) && cd $(KBUILD_OUTPUT) \
								&& /bin/pwd)
$(if $(KBUILD_OUTPUT),, \
     $(error failed to create output directory "$(saved-output)"))

PHONY += $(MAKECMDGOALS) sub-make

$(filter-out _all sub-make $(CURDIR)/Makefile, $(MAKECMDGOALS)) _all: sub-make
	@:

sub-make:
	$(Q)$(MAKE) -C $(KBUILD_OUTPUT) KBUILD_SRC=$(CURDIR) \
	-f $(CURDIR)/Makefile $(filter-out _all sub-make,$(MAKECMDGOALS))

# Leave processing to above invocation of make
skip-makefile := 1
endif # ifneq ($(KBUILD_OUTPUT),)
endif # ifeq ($(KBUILD_SRC),)

# We process the rest of the Makefile if this is the final invocation of make
ifeq ($(skip-makefile),)

# Do not print "Entering directory ...",
# but we want to display it when entering to the output directory
# so that IDEs/editors are able to understand relative filenames.
MAKEFLAGS += --no-print-directory

# Call a source code checker (by default, "sparse") as part of the
# C compilation.
#
# Use 'make C=1' to enable checking of only re-compiled files.
# Use 'make C=2' to enable checking of *all* source files, regardless
# of whether they are re-compiled or not.
#
# See the file "Documentation/sparse.txt" for more details, including
# where to get the "sparse" utility.

ifeq ("$(origin C)", "command line")
  KBUILD_CHECKSRC = $(C)
endif
ifndef KBUILD_CHECKSRC
  KBUILD_CHECKSRC = 0
endif

# Use make M=dir to specify directory of external module to build
# Old syntax make ... SUBDIRS=$PWD is still supported
# Setting the environment variable KBUILD_EXTMOD take precedence
ifdef SUBDIRS
  KBUILD_EXTMOD ?= $(SUBDIRS)
endif

ifeq ("$(origin M)", "command line")
  KBUILD_EXTMOD := $(M)
endif

# If building an external module we do not care about the all: rule
# but instead _all depend on modules
PHONY += all
ifeq ($(KBUILD_EXTMOD),)
_all: all
else
_all: modules
endif

ifeq ($(KBUILD_SRC),)
        # building in the source tree
        srctree := .
else
        ifeq ($(KBUILD_SRC)/,$(dir $(CURDIR)))
                # building in a subdirectory of the source tree
                srctree := ..
        else
                srctree := $(KBUILD_SRC)
        endif
endif
objtree		:= .
src		:= $(srctree)
obj		:= $(objtree)

VPATH		:= $(srctree)$(if $(KBUILD_EXTMOD),:$(KBUILD_EXTMOD))

export srctree objtree VPATH

# SUBARCH tells the usermode build what the underlying arch is.  That is set
# first, and if a usermode build is happening, the "ARCH=um" on the command
# line overrides the setting of ARCH below.  If a native build is happening,
# then ARCH is assigned, getting whatever value it gets normally, and
# SUBARCH is subsequently ignored.

SUBARCH := $(shell uname -m | sed -e s/i.86/x86/ -e s/x86_64/x86/ \
				  -e s/sun4u/sparc64/ \
				  -e s/arm.*/arm/ -e s/sa110/arm/ \
				  -e s/s390x/s390/ -e s/parisc64/parisc/ \
				  -e s/ppc.*/powerpc/ -e s/mips.*/mips/ \
				  -e s/sh[234].*/sh/ -e s/aarch64.*/arm64/ )

# Cross compiling and selecting different set of gcc/bin-utils
# ---------------------------------------------------------------------------
#
# When performing cross compilation for other architectures ARCH shall be set
# to the target architecture. (See arch/* for the possibilities).
# ARCH can be set during invocation of make:
# make ARCH=ia64
# Another way is to have ARCH set in the environment.
# The default ARCH is the host where make is executed.

# CROSS_COMPILE specify the prefix used for all executables used
# during compilation. Only gcc and related bin-utils executables
# are prefixed with $(CROSS_COMPILE).
# CROSS_COMPILE can be set on the command line
# make CROSS_COMPILE=ia64-linux-
# Alternatively CROSS_COMPILE can be set in the environment.
# A third alternative is to store a setting in .config so that plain
# "make" in the configured kernel build directory always uses that.
# Default value for CROSS_COMPILE is not to prefix executables
# Note: Some architectures assign CROSS_COMPILE in their arch/*/Makefile
ARCH		?= $(SUBARCH)
CROSS_COMPILE	?= $(CONFIG_CROSS_COMPILE:"%"=%)

# Architecture as present in compile.h
UTS_MACHINE 	:= $(ARCH)
SRCARCH 	:= $(ARCH)

# Additional ARCH settings for x86
ifeq ($(ARCH),i386)
        SRCARCH := x86
endif
ifeq ($(ARCH),x86_64)
        SRCARCH := x86
endif

# Additional ARCH settings for sparc
ifeq ($(ARCH),sparc32)
       SRCARCH := sparc
endif
ifeq ($(ARCH),sparc64)
       SRCARCH := sparc
endif

# Additional ARCH settings for sh
ifeq ($(ARCH),sh64)
       SRCARCH := sh
endif

# Additional ARCH settings for tile
ifeq ($(ARCH),tilepro)
       SRCARCH := tile
endif
ifeq ($(ARCH),tilegx)
       SRCARCH := tile
endif

# Where to locate arch specific headers
hdr-arch  := $(SRCARCH)

KCONFIG_CONFIG	?= .config
export KCONFIG_CONFIG

# SHELL used by kbuild
CONFIG_SHELL := $(shell if [ -x "$$BASH" ]; then echo $$BASH; \
	  else if [ -x /bin/bash ]; then echo /bin/bash; \
	  else echo sh; fi ; fi)

HOSTCC       = gcc
HOSTCXX      = g++
HOSTCFLAGS   = -Wall -Wmissing-prototypes -Wstrict-prototypes -O2 -fomit-frame-pointer -std=gnu89
HOSTCXXFLAGS = -O2

ifeq ($(shell $(HOSTCC) -v 2>&1 | grep -c "clang version"), 1)
HOSTCFLAGS  += -Wno-unused-value -Wno-unused-parameter \
		-Wno-missing-field-initializers -fno-delete-null-pointer-checks
endif

# Decide whether to build built-in, modular, or both.
# Normally, just do built-in.

KBUILD_MODULES :=
KBUILD_BUILTIN := 1

# If we have only "make modules", don't compile built-in objects.
# When we're building modules with modversions, we need to consider
# the built-in objects during the descend as well, in order to
# make sure the checksums are up to date before we record them.

ifeq ($(MAKECMDGOALS),modules)
  KBUILD_BUILTIN := $(if $(CONFIG_MODVERSIONS),1)
endif

# If we have "make <whatever> modules", compile modules
# in addition to whatever we do anyway.
# Just "make" or "make all" shall build modules as well

ifneq ($(filter all _all modules,$(MAKECMDGOALS)),)
  KBUILD_MODULES := 1
endif

ifeq ($(MAKECMDGOALS),)
  KBUILD_MODULES := 1
endif

export KBUILD_MODULES KBUILD_BUILTIN
export KBUILD_CHECKSRC KBUILD_SRC KBUILD_EXTMOD

# We need some generic definitions (do not try to remake the file).
scripts/Kbuild.include: ;
include scripts/Kbuild.include

# Make variables (CC, etc...)
AS		= $(CROSS_COMPILE)as
LD		= $(CROSS_COMPILE)ld
CC		= $(CROSS_COMPILE)gcc
CPP		= $(CC) -E
AR		= $(CROSS_COMPILE)ar
NM		= $(CROSS_COMPILE)nm
STRIP		= $(CROSS_COMPILE)strip
OBJCOPY		= $(CROSS_COMPILE)objcopy
OBJDUMP		= $(CROSS_COMPILE)objdump
AWK		= awk
GENKSYMS	= scripts/genksyms/genksyms
INSTALLKERNEL  := installkernel
DEPMOD		= /sbin/depmod
PERL		= perl
PYTHON		= python
CHECK		= sparse

CHECKFLAGS     := -D__linux__ -Dlinux -D__STDC__ -Dunix -D__unix__ \
		  -Wbitwise -Wno-return-void $(CF)
NOSTDINC_FLAGS  =
CFLAGS_MODULE   =
AFLAGS_MODULE   =
LDFLAGS_MODULE  =
CFLAGS_KERNEL	=
AFLAGS_KERNEL	=
LDFLAGS_vmlinux =
CFLAGS_GCOV	:= -fprofile-arcs -ftest-coverage -fno-tree-loop-im $(call cc-disable-warning,maybe-uninitialized,)
CFLAGS_KCOV	:= $(call cc-option,-fsanitize-coverage=trace-pc,)


# Use USERINCLUDE when you must reference the UAPI directories only.
USERINCLUDE    := \
		-I$(srctree)/arch/$(hdr-arch)/include/uapi \
		-I$(objtree)/arch/$(hdr-arch)/include/generated/uapi \
		-I$(srctree)/include/uapi \
		-I$(objtree)/include/generated/uapi \
                -include $(srctree)/include/linux/kconfig.h

# Use LINUXINCLUDE when you must reference the include/ directory.
# Needed to be compatible with the O= option
LINUXINCLUDE    := \
		-I$(srctree)/arch/$(hdr-arch)/include \
		-I$(objtree)/arch/$(hdr-arch)/include/generated/uapi \
		-I$(objtree)/arch/$(hdr-arch)/include/generated \
		$(if $(KBUILD_SRC), -I$(srctree)/include) \
		-I$(objtree)/include

LINUXINCLUDE	+= $(filter-out $(LINUXINCLUDE),$(USERINCLUDE))

KBUILD_CPPFLAGS := -D__KERNEL__

KBUILD_CFLAGS   := -Wall -Wundef -Wstrict-prototypes -Wno-trigraphs \
		   -fno-strict-aliasing -fno-common \
		   -Werror-implicit-function-declaration \
		   -Wno-format-security \
		   -std=gnu89 $(call cc-option,-fno-PIE)


KBUILD_AFLAGS_KERNEL :=
KBUILD_CFLAGS_KERNEL :=
KBUILD_AFLAGS   := -D__ASSEMBLY__ $(call cc-option,-fno-PIE)
KBUILD_AFLAGS_MODULE  := -DMODULE
KBUILD_CFLAGS_MODULE  := -DMODULE
KBUILD_LDFLAGS_MODULE := -T $(srctree)/scripts/module-common.lds

# Read KERNELRELEASE from include/config/kernel.release (if it exists)
KERNELRELEASE = $(shell cat include/config/kernel.release 2> /dev/null)
KERNELVERSION = $(VERSION)$(if $(PATCHLEVEL),.$(PATCHLEVEL)$(if $(SUBLEVEL),.$(SUBLEVEL)))$(EXTRAVERSION)

export VERSION PATCHLEVEL SUBLEVEL KERNELRELEASE KERNELVERSION
export ARCH SRCARCH CONFIG_SHELL HOSTCC HOSTCFLAGS CROSS_COMPILE AS LD CC
export CPP AR NM STRIP OBJCOPY OBJDUMP
export MAKE AWK GENKSYMS INSTALLKERNEL PERL PYTHON UTS_MACHINE
export HOSTCXX HOSTCXXFLAGS LDFLAGS_MODULE CHECK CHECKFLAGS

export KBUILD_CPPFLAGS NOSTDINC_FLAGS LINUXINCLUDE OBJCOPYFLAGS LDFLAGS
export KBUILD_CFLAGS CFLAGS_KERNEL CFLAGS_MODULE CFLAGS_GCOV CFLAGS_KCOV CFLAGS_KASAN CFLAGS_UBSAN
export KBUILD_AFLAGS AFLAGS_KERNEL AFLAGS_MODULE
export KBUILD_AFLAGS_MODULE KBUILD_CFLAGS_MODULE KBUILD_LDFLAGS_MODULE
export KBUILD_AFLAGS_KERNEL KBUILD_CFLAGS_KERNEL
export KBUILD_ARFLAGS

# When compiling out-of-tree modules, put MODVERDIR in the module
# tree rather than in the kernel tree. The kernel tree might
# even be read-only.
export MODVERDIR := $(if $(KBUILD_EXTMOD),$(firstword $(KBUILD_EXTMOD))/).tmp_versions

# Files to ignore in find ... statements

export RCS_FIND_IGNORE := \( -name SCCS -o -name BitKeeper -o -name .svn -o    \
			  -name CVS -o -name .pc -o -name .hg -o -name .git \) \
			  -prune -o
export RCS_TAR_IGNORE := --exclude SCCS --exclude BitKeeper --exclude .svn \
			 --exclude CVS --exclude .pc --exclude .hg --exclude .git

# ===========================================================================
# Rules shared between *config targets and build targets

# Basic helpers built in scripts/
PHONY += scripts_basic
scripts_basic:
	$(Q)$(MAKE) $(build)=scripts/basic
	$(Q)rm -f .tmp_quiet_recordmcount

# To avoid any implicit rule to kick in, define an empty command.
scripts/basic/%: scripts_basic ;

PHONY += outputmakefile
# outputmakefile generates a Makefile in the output directory, if using a
# separate output directory. This allows convenient use of make in the
# output directory.
outputmakefile:
ifneq ($(KBUILD_SRC),)
	$(Q)ln -fsn $(srctree) source
	$(Q)$(CONFIG_SHELL) $(srctree)/scripts/mkmakefile \
	    $(srctree) $(objtree) $(VERSION) $(PATCHLEVEL)
endif

# Support for using generic headers in asm-generic
PHONY += asm-generic
asm-generic:
	$(Q)$(MAKE) -f $(srctree)/scripts/Makefile.asm-generic \
	            src=asm obj=arch/$(SRCARCH)/include/generated/asm
	$(Q)$(MAKE) -f $(srctree)/scripts/Makefile.asm-generic \
	            src=uapi/asm obj=arch/$(SRCARCH)/include/generated/uapi/asm

# To make sure we do not include .config for any of the *config targets
# catch them early, and hand them over to scripts/kconfig/Makefile
# It is allowed to specify more targets when calling make, including
# mixing *config targets and build targets.
# For example 'make oldconfig all'.
# Detect when mixed targets is specified, and make a second invocation
# of make so .config is not included in this case either (for *config).

version_h := include/generated/uapi/linux/version.h
old_version_h := include/linux/version.h

no-dot-config-targets := clean mrproper distclean \
			 cscope gtags TAGS tags help% %docs check% coccicheck \
			 $(version_h) headers_% archheaders archscripts \
			 kernelversion %src-pkg

config-targets := 0
mixed-targets  := 0
dot-config     := 1

ifneq ($(filter $(no-dot-config-targets), $(MAKECMDGOALS)),)
	ifeq ($(filter-out $(no-dot-config-targets), $(MAKECMDGOALS)),)
		dot-config := 0
	endif
endif

ifeq ($(KBUILD_EXTMOD),)
        ifneq ($(filter config %config,$(MAKECMDGOALS)),)
                config-targets := 1
                ifneq ($(words $(MAKECMDGOALS)),1)
                        mixed-targets := 1
                endif
        endif
endif
# install and module_install need also be processed one by one
ifneq ($(filter install,$(MAKECMDGOALS)),)
        ifneq ($(filter modules_install,$(MAKECMDGOALS)),)
	        mixed-targets := 1
        endif
endif

ifeq ($(mixed-targets),1)
# ===========================================================================
# We're called with mixed targets (*config and build targets).
# Handle them one by one.

PHONY += $(MAKECMDGOALS) __build_one_by_one

$(filter-out __build_one_by_one, $(MAKECMDGOALS)): __build_one_by_one
	@:

__build_one_by_one:
	$(Q)set -e; \
	for i in $(MAKECMDGOALS); do \
		$(MAKE) -f $(srctree)/Makefile $$i; \
	done

else
ifeq ($(config-targets),1)
# ===========================================================================
# *config targets only - make sure prerequisites are updated, and descend
# in scripts/kconfig to make the *config target

# Read arch specific Makefile to set KBUILD_DEFCONFIG as needed.
# KBUILD_DEFCONFIG may point out an alternative default configuration
# used for 'make defconfig'
include arch/$(SRCARCH)/Makefile
export KBUILD_DEFCONFIG KBUILD_KCONFIG

config: scripts_basic outputmakefile FORCE
	$(Q)$(MAKE) $(build)=scripts/kconfig $@

%config: scripts_basic outputmakefile FORCE
	$(Q)$(MAKE) $(build)=scripts/kconfig $@

else
# ===========================================================================
# Build targets only - this includes vmlinux, arch specific targets, clean
# targets and others. In general all targets except *config targets.

ifeq ($(KBUILD_EXTMOD),)
# Additional helpers built in scripts/
# Carefully list dependencies so we do not try to build scripts twice
# in parallel
PHONY += scripts
scripts: scripts_basic include/config/auto.conf include/config/tristate.conf \
	 asm-generic gcc-plugins
	$(Q)$(MAKE) $(build)=$(@)

# Objects we will link into vmlinux / subdirs we need to visit
init-y		:= init/
drivers-y	:= drivers/ sound/ firmware/
net-y		:= net/
libs-y		:= lib/
core-y		:= usr/
virt-y		:= virt/
endif # KBUILD_EXTMOD

ifeq ($(dot-config),1)
# Read in config
-include include/config/auto.conf

ifeq ($(KBUILD_EXTMOD),)
# Read in dependencies to all Kconfig* files, make sure to run
# oldconfig if changes are detected.
-include include/config/auto.conf.cmd

# To avoid any implicit rule to kick in, define an empty command
$(KCONFIG_CONFIG) include/config/auto.conf.cmd: ;

# If .config is newer than include/config/auto.conf, someone tinkered
# with it and forgot to run make oldconfig.
# if auto.conf.cmd is missing then we are probably in a cleaned tree so
# we execute the config step to be sure to catch updated Kconfig files
include/config/%.conf: $(KCONFIG_CONFIG) include/config/auto.conf.cmd
	$(Q)$(MAKE) -f $(srctree)/Makefile silentoldconfig
else
# external modules needs include/generated/autoconf.h and include/config/auto.conf
# but do not care if they are up-to-date. Use auto.conf to trigger the test
PHONY += include/config/auto.conf

include/config/auto.conf:
	$(Q)test -e include/generated/autoconf.h -a -e $@ || (		\
	echo >&2;							\
	echo >&2 "  ERROR: Kernel configuration is invalid.";		\
	echo >&2 "         include/generated/autoconf.h or $@ are missing.";\
	echo >&2 "         Run 'make oldconfig && make prepare' on kernel src to fix it.";	\
	echo >&2 ;							\
	/bin/false)

endif # KBUILD_EXTMOD

else
# Dummy target needed, because used as prerequisite
include/config/auto.conf: ;
endif # $(dot-config)

# For the kernel to actually contain only the needed exported symbols,
# we have to build modules as well to determine what those symbols are.
# (this can be evaluated only once include/config/auto.conf has been included)
ifdef CONFIG_TRIM_UNUSED_KSYMS
  KBUILD_MODULES := 1
endif

# The all: target is the default when no target is given on the
# command line.
# This allow a user to issue only 'make' to build a kernel including modules
# Defaults to vmlinux, but the arch makefile usually adds further targets
all: vmlinux

# The arch Makefile can set ARCH_{CPP,A,C}FLAGS to override the default
# values of the respective KBUILD_* variables
ARCH_CPPFLAGS :=
ARCH_AFLAGS :=
ARCH_CFLAGS :=
include arch/$(SRCARCH)/Makefile

KBUILD_CFLAGS	+= $(call cc-option,-fno-delete-null-pointer-checks,)
KBUILD_CFLAGS	+= $(call cc-disable-warning,frame-address,)

ifdef CONFIG_LD_DEAD_CODE_DATA_ELIMINATION
KBUILD_CFLAGS	+= $(call cc-option,-ffunction-sections,)
KBUILD_CFLAGS	+= $(call cc-option,-fdata-sections,)
endif

ifdef CONFIG_CC_OPTIMIZE_FOR_SIZE
KBUILD_CFLAGS	+= -Os $(call cc-disable-warning,maybe-uninitialized,)
else
ifdef CONFIG_PROFILE_ALL_BRANCHES
KBUILD_CFLAGS	+= -O2 $(call cc-disable-warning,maybe-uninitialized,)
else
KBUILD_CFLAGS   += -O2
endif
endif

KBUILD_CFLAGS += $(call cc-ifversion, -lt, 0409, \
			$(call cc-disable-warning,maybe-uninitialized,))

# Tell gcc to never replace conditional load with a non-conditional one
KBUILD_CFLAGS	+= $(call cc-option,--param=allow-store-data-races=0)

include scripts/Makefile.gcc-plugins

ifdef CONFIG_READABLE_ASM
# Disable optimizations that make assembler listings hard to read.
# reorder blocks reorders the control in the function
# ipa clone creates specialized cloned functions
# partial inlining inlines only parts of functions
KBUILD_CFLAGS += $(call cc-option,-fno-reorder-blocks,) \
                 $(call cc-option,-fno-ipa-cp-clone,) \
                 $(call cc-option,-fno-partial-inlining)
endif

ifneq ($(CONFIG_FRAME_WARN),0)
KBUILD_CFLAGS += $(call cc-option,-Wframe-larger-than=${CONFIG_FRAME_WARN})
endif

# This selects the stack protector compiler flag. Testing it is delayed
# until after .config has been reprocessed, in the prepare-compiler-check
# target.
ifdef CONFIG_CC_STACKPROTECTOR_REGULAR
  stackp-flag := -fstack-protector
  stackp-name := REGULAR
else
ifdef CONFIG_CC_STACKPROTECTOR_STRONG
  stackp-flag := -fstack-protector-strong
  stackp-name := STRONG
else
  # Force off for distro compilers that enable stack protector by default.
  stackp-flag := $(call cc-option, -fno-stack-protector)
endif
endif
# Find arch-specific stack protector compiler sanity-checking script.
ifdef CONFIG_CC_STACKPROTECTOR
  stackp-path := $(srctree)/scripts/gcc-$(SRCARCH)_$(BITS)-has-stack-protector.sh
  stackp-check := $(wildcard $(stackp-path))
endif
KBUILD_CFLAGS += $(stackp-flag)

ifeq ($(cc-name),clang)
KBUILD_CPPFLAGS += $(call cc-option,-Qunused-arguments,)
KBUILD_CPPFLAGS += $(call cc-option,-Wno-unknown-warning-option,)
KBUILD_CFLAGS += $(call cc-disable-warning, unused-variable)
KBUILD_CFLAGS += $(call cc-disable-warning, format-invalid-specifier)
KBUILD_CFLAGS += $(call cc-disable-warning, gnu)
# Quiet clang warning: comparison of unsigned expression < 0 is always false
KBUILD_CFLAGS += $(call cc-disable-warning, tautological-compare)
# CLANG uses a _MergedGlobals as optimization, but this breaks modpost, as the
# source of a reference will be _MergedGlobals and not on of the whitelisted names.
# See modpost pattern 2
KBUILD_CFLAGS += $(call cc-option, -mno-global-merge,)
KBUILD_CFLAGS += $(call cc-option, -fcatch-undefined-behavior)
else

# These warnings generated too much noise in a regular build.
# Use make W=1 to enable them (see scripts/Makefile.build)
KBUILD_CFLAGS += $(call cc-disable-warning, unused-but-set-variable)
KBUILD_CFLAGS += $(call cc-disable-warning, unused-const-variable)
endif

ifdef CONFIG_FRAME_POINTER
KBUILD_CFLAGS	+= -fno-omit-frame-pointer -fno-optimize-sibling-calls
else
# Some targets (ARM with Thumb2, for example), can't be built with frame
# pointers.  For those, we don't have FUNCTION_TRACER automatically
# select FRAME_POINTER.  However, FUNCTION_TRACER adds -pg, and this is
# incompatible with -fomit-frame-pointer with current GCC, so we don't use
# -fomit-frame-pointer with FUNCTION_TRACER.
ifndef CONFIG_FUNCTION_TRACER
KBUILD_CFLAGS	+= -fomit-frame-pointer
endif
endif

KBUILD_CFLAGS   += $(call cc-option, -fno-var-tracking-assignments)

ifdef CONFIG_DEBUG_INFO
ifdef CONFIG_DEBUG_INFO_SPLIT
KBUILD_CFLAGS   += $(call cc-option, -gsplit-dwarf, -g)
else
KBUILD_CFLAGS	+= -g
endif
KBUILD_AFLAGS	+= -Wa,-gdwarf-2
endif
ifdef CONFIG_DEBUG_INFO_DWARF4
KBUILD_CFLAGS	+= $(call cc-option, -gdwarf-4,)
endif

ifdef CONFIG_DEBUG_INFO_REDUCED
KBUILD_CFLAGS 	+= $(call cc-option, -femit-struct-debug-baseonly) \
		   $(call cc-option,-fno-var-tracking)
endif

ifdef CONFIG_FUNCTION_TRACER
ifndef CC_FLAGS_FTRACE
CC_FLAGS_FTRACE := -pg
endif
export CC_FLAGS_FTRACE
ifdef CONFIG_HAVE_FENTRY
CC_USING_FENTRY	:= $(call cc-option, -mfentry -DCC_USING_FENTRY)
endif
KBUILD_CFLAGS	+= $(CC_FLAGS_FTRACE) $(CC_USING_FENTRY)
KBUILD_AFLAGS	+= $(CC_USING_FENTRY)
ifdef CONFIG_DYNAMIC_FTRACE
	ifdef CONFIG_HAVE_C_RECORDMCOUNT
		BUILD_C_RECORDMCOUNT := y
		export BUILD_C_RECORDMCOUNT
	endif
endif
endif

# We trigger additional mismatches with less inlining
ifdef CONFIG_DEBUG_SECTION_MISMATCH
KBUILD_CFLAGS += $(call cc-option, -fno-inline-functions-called-once)
endif

# arch Makefile may override CC so keep this after arch Makefile is included
NOSTDINC_FLAGS += -nostdinc -isystem $(shell $(CC) -print-file-name=include)
CHECKFLAGS     += $(NOSTDINC_FLAGS)

# warn about C99 declaration after statement
KBUILD_CFLAGS += $(call cc-option,-Wdeclaration-after-statement,)

# disable pointer signed / unsigned warnings in gcc 4.0
KBUILD_CFLAGS += $(call cc-disable-warning, pointer-sign)

# disable invalid "can't wrap" optimizations for signed / pointers
KBUILD_CFLAGS	+= $(call cc-option,-fno-strict-overflow)

# conserve stack if available
KBUILD_CFLAGS   += $(call cc-option,-fconserve-stack)

# disallow errors like 'EXPORT_GPL(foo);' with missing header
KBUILD_CFLAGS   += $(call cc-option,-Werror=implicit-int)

# require functions to have arguments in prototypes, not empty 'int foo()'
KBUILD_CFLAGS   += $(call cc-option,-Werror=strict-prototypes)

# Prohibit date/time macros, which would make the build non-deterministic
KBUILD_CFLAGS   += $(call cc-option,-Werror=date-time)

# enforce correct pointer usage
KBUILD_CFLAGS   += $(call cc-option,-Werror=incompatible-pointer-types)

# use the deterministic mode of AR if available
KBUILD_ARFLAGS := $(call ar-option,D)

# check for 'asm goto'
ifeq ($(shell $(CONFIG_SHELL) $(srctree)/scripts/gcc-goto.sh $(CC)), y)
	KBUILD_CFLAGS += -DCC_HAVE_ASM_GOTO
	KBUILD_AFLAGS += -DCC_HAVE_ASM_GOTO
endif

include scripts/Makefile.kasan
include scripts/Makefile.extrawarn
include scripts/Makefile.ubsan

# Add any arch overrides and user supplied CPPFLAGS, AFLAGS and CFLAGS as the
# last assignments
KBUILD_CPPFLAGS += $(ARCH_CPPFLAGS) $(KCPPFLAGS)
KBUILD_AFLAGS   += $(ARCH_AFLAGS)   $(KAFLAGS)
KBUILD_CFLAGS   += $(ARCH_CFLAGS)   $(KCFLAGS)

# Use --build-id when available.
LDFLAGS_BUILD_ID = $(patsubst -Wl$(comma)%,%,\
			      $(call cc-ldoption, -Wl$(comma)--build-id,))
KBUILD_LDFLAGS_MODULE += $(LDFLAGS_BUILD_ID)
LDFLAGS_vmlinux += $(LDFLAGS_BUILD_ID)

ifdef CONFIG_LD_DEAD_CODE_DATA_ELIMINATION
LDFLAGS_vmlinux	+= $(call ld-option, --gc-sections,)
endif

ifeq ($(CONFIG_STRIP_ASM_SYMS),y)
LDFLAGS_vmlinux	+= $(call ld-option, -X,)
endif

# Default kernel image to build when no specific target is given.
# KBUILD_IMAGE may be overruled on the command line or
# set in the environment
# Also any assignments in arch/$(ARCH)/Makefile take precedence over
# this default value
export KBUILD_IMAGE ?= vmlinux

#
# INSTALL_PATH specifies where to place the updated kernel and system map
# images. Default is /boot, but you can set it to other values
export	INSTALL_PATH ?= /boot

#
# INSTALL_DTBS_PATH specifies a prefix for relocations required by build roots.
# Like INSTALL_MOD_PATH, it isn't defined in the Makefile, but can be passed as
# an argument if needed. Otherwise it defaults to the kernel install path
#
export INSTALL_DTBS_PATH ?= $(INSTALL_PATH)/dtbs/$(KERNELRELEASE)

#
# INSTALL_MOD_PATH specifies a prefix to MODLIB for module directory
# relocations required by build roots.  This is not defined in the
# makefile but the argument can be passed to make if needed.
#

MODLIB	= $(INSTALL_MOD_PATH)/lib/modules/$(KERNELRELEASE)
export MODLIB

#
# INSTALL_MOD_STRIP, if defined, will cause modules to be
# stripped after they are installed.  If INSTALL_MOD_STRIP is '1', then
# the default option --strip-debug will be used.  Otherwise,
# INSTALL_MOD_STRIP value will be used as the options to the strip command.

ifdef INSTALL_MOD_STRIP
ifeq ($(INSTALL_MOD_STRIP),1)
mod_strip_cmd = $(STRIP) --strip-debug
else
mod_strip_cmd = $(STRIP) $(INSTALL_MOD_STRIP)
endif # INSTALL_MOD_STRIP=1
else
mod_strip_cmd = true
endif # INSTALL_MOD_STRIP
export mod_strip_cmd

# CONFIG_MODULE_COMPRESS, if defined, will cause module to be compressed
# after they are installed in agreement with CONFIG_MODULE_COMPRESS_GZIP
# or CONFIG_MODULE_COMPRESS_XZ.

mod_compress_cmd = true
ifdef CONFIG_MODULE_COMPRESS
  ifdef CONFIG_MODULE_COMPRESS_GZIP
    mod_compress_cmd = gzip -n -f
  endif # CONFIG_MODULE_COMPRESS_GZIP
  ifdef CONFIG_MODULE_COMPRESS_XZ
    mod_compress_cmd = xz -f
  endif # CONFIG_MODULE_COMPRESS_XZ
endif # CONFIG_MODULE_COMPRESS
export mod_compress_cmd

# Select initial ramdisk compression format, default is gzip(1).
# This shall be used by the dracut(8) tool while creating an initramfs image.
#
INITRD_COMPRESS-y                  := gzip
INITRD_COMPRESS-$(CONFIG_RD_BZIP2) := bzip2
INITRD_COMPRESS-$(CONFIG_RD_LZMA)  := lzma
INITRD_COMPRESS-$(CONFIG_RD_XZ)    := xz
INITRD_COMPRESS-$(CONFIG_RD_LZO)   := lzo
INITRD_COMPRESS-$(CONFIG_RD_LZ4)   := lz4
# do not export INITRD_COMPRESS, since we didn't actually
# choose a sane default compression above.
# export INITRD_COMPRESS := $(INITRD_COMPRESS-y)

ifdef CONFIG_MODULE_SIG_ALL
$(eval $(call config_filename,MODULE_SIG_KEY))

mod_sign_cmd = scripts/sign-file $(CONFIG_MODULE_SIG_HASH) $(MODULE_SIG_KEY_SRCPREFIX)$(CONFIG_MODULE_SIG_KEY) certs/signing_key.x509
else
mod_sign_cmd = true
endif
export mod_sign_cmd


ifeq ($(KBUILD_EXTMOD),)
core-y		+= kernel/ certs/ mm/ fs/ ipc/ security/ crypto/ block/

vmlinux-dirs	:= $(patsubst %/,%,$(filter %/, $(init-y) $(init-m) \
		     $(core-y) $(core-m) $(drivers-y) $(drivers-m) \
		     $(net-y) $(net-m) $(libs-y) $(libs-m) $(virt-y)))

vmlinux-alldirs	:= $(sort $(vmlinux-dirs) $(patsubst %/,%,$(filter %/, \
		     $(init-) $(core-) $(drivers-) $(net-) $(libs-) $(virt-))))

init-y		:= $(patsubst %/, %/built-in.o, $(init-y))
core-y		:= $(patsubst %/, %/built-in.o, $(core-y))
drivers-y	:= $(patsubst %/, %/built-in.o, $(drivers-y))
net-y		:= $(patsubst %/, %/built-in.o, $(net-y))
libs-y1		:= $(patsubst %/, %/lib.a, $(libs-y))
libs-y2		:= $(patsubst %/, %/built-in.o, $(libs-y))
libs-y		:= $(libs-y1) $(libs-y2)
virt-y		:= $(patsubst %/, %/built-in.o, $(virt-y))

# Externally visible symbols (used by link-vmlinux.sh)
export KBUILD_VMLINUX_INIT := $(head-y) $(init-y)
export KBUILD_VMLINUX_MAIN := $(core-y) $(libs-y) $(drivers-y) $(net-y) $(virt-y)
export KBUILD_LDS          := arch/$(SRCARCH)/kernel/vmlinux.lds
export LDFLAGS_vmlinux
# used by scripts/pacmage/Makefile
export KBUILD_ALLDIRS := $(sort $(filter-out arch/%,$(vmlinux-alldirs)) arch Documentation include samples scripts tools)

vmlinux-deps := $(KBUILD_LDS) $(KBUILD_VMLINUX_INIT) $(KBUILD_VMLINUX_MAIN)

# Include targets which we want to execute sequentially if the rest of the
# kernel build went well. If CONFIG_TRIM_UNUSED_KSYMS is set, this might be
# evaluated more than once.
PHONY += vmlinux_prereq
vmlinux_prereq: $(vmlinux-deps) FORCE
ifdef CONFIG_HEADERS_CHECK
	$(Q)$(MAKE) -f $(srctree)/Makefile headers_check
endif
ifdef CONFIG_GDB_SCRIPTS
	$(Q)ln -fsn `cd $(srctree) && /bin/pwd`/scripts/gdb/vmlinux-gdb.py
endif
ifdef CONFIG_TRIM_UNUSED_KSYMS
	$(Q)$(CONFIG_SHELL) $(srctree)/scripts/adjust_autoksyms.sh \
	  "$(MAKE) -f $(srctree)/Makefile vmlinux"
endif

# standalone target for easier testing
include/generated/autoksyms.h: FORCE
	$(Q)$(CONFIG_SHELL) $(srctree)/scripts/adjust_autoksyms.sh true

ARCH_POSTLINK := $(wildcard $(srctree)/arch/$(SRCARCH)/Makefile.postlink)

# Final link of vmlinux with optional arch pass after final link
    cmd_link-vmlinux =                                                 \
	$(CONFIG_SHELL) $< $(LD) $(LDFLAGS) $(LDFLAGS_vmlinux) ;       \
	$(if $(ARCH_POSTLINK), $(MAKE) -f $(ARCH_POSTLINK) $@, true)

vmlinux: scripts/link-vmlinux.sh vmlinux_prereq $(vmlinux-deps) FORCE
	+$(call if_changed,link-vmlinux)

# Build samples along the rest of the kernel
ifdef CONFIG_SAMPLES
vmlinux-dirs += samples
endif

# The actual objects are generated when descending,
# make sure no implicit rule kicks in
$(sort $(vmlinux-deps)): $(vmlinux-dirs) ;

# Handle descending into subdirectories listed in $(vmlinux-dirs)
# Preset locale variables to speed up the build process. Limit locale
# tweaks to this spot to avoid wrong language settings when running
# make menuconfig etc.
# Error messages still appears in the original language

PHONY += $(vmlinux-dirs)
$(vmlinux-dirs): prepare scripts
	$(Q)$(MAKE) $(build)=$@

define filechk_kernel.release
	echo "$(KERNELVERSION)$$($(CONFIG_SHELL) $(srctree)/scripts/setlocalversion $(srctree))"
endef

# Store (new) KERNELRELEASE string in include/config/kernel.release
include/config/kernel.release: include/config/auto.conf FORCE
	$(call filechk,kernel.release)


# Things we need to do before we recursively start building the kernel
# or the modules are listed in "prepare".
# A multi level approach is used. prepareN is processed before prepareN-1.
# archprepare is used in arch Makefiles and when processed asm symlink,
# version.h and scripts_basic is processed / created.

# Listed in dependency order
PHONY += prepare archprepare prepare0 prepare1 prepare2 prepare3

# prepare3 is used to check if we are building in a separate output directory,
# and if so do:
# 1) Check that make has not been executed in the kernel src $(srctree)
prepare3: include/config/kernel.release
ifneq ($(KBUILD_SRC),)
	@$(kecho) '  Using $(srctree) as source for kernel'
	$(Q)if [ -f $(srctree)/.config -o -d $(srctree)/include/config ]; then \
		echo >&2 "  $(srctree) is not clean, please run 'make mrproper'"; \
		echo >&2 "  in the '$(srctree)' directory.";\
		/bin/false; \
	fi;
endif

# prepare2 creates a makefile if using a separate output directory.
# From this point forward, .config has been reprocessed, so any rules
# that need to depend on updated CONFIG_* values can be checked here.
prepare2: prepare3 prepare-compiler-check outputmakefile asm-generic

prepare1: prepare2 $(version_h) include/generated/utsrelease.h \
                   include/config/auto.conf
	$(cmd_crmodverdir)

archprepare: archheaders archscripts prepare1 scripts_basic

prepare0: archprepare gcc-plugins
	$(Q)$(MAKE) $(build)=.

# All the preparing..
prepare: prepare0 prepare-objtool

ifdef CONFIG_STACK_VALIDATION
  has_libelf := $(call try-run,\
		echo "int main() {}" | $(HOSTCC) -xc -o /dev/null -lelf -,1,0)
  ifeq ($(has_libelf),1)
    objtool_target := tools/objtool FORCE
  else
    $(warning "Cannot use CONFIG_STACK_VALIDATION, please install libelf-dev, libelf-devel or elfutils-libelf-devel")
    SKIP_STACK_VALIDATION := 1
    export SKIP_STACK_VALIDATION
  endif
endif

PHONY += prepare-objtool
prepare-objtool: $(objtool_target)

# Check for CONFIG flags that require compiler support. Abort the build
# after .config has been processed, but before the kernel build starts.
#
# For security-sensitive CONFIG options, we don't want to fallback and/or
# silently change which compiler flags will be used, since that leads to
# producing kernels with different security feature characteristics
# depending on the compiler used. (For example, "But I selected
# CC_STACKPROTECTOR_STRONG! Why did it build with _REGULAR?!")
PHONY += prepare-compiler-check
prepare-compiler-check: FORCE
# Make sure compiler supports requested stack protector flag.
ifdef stackp-name
  ifeq ($(call cc-option, $(stackp-flag)),)
	@echo Cannot use CONFIG_CC_STACKPROTECTOR_$(stackp-name): \
		  $(stackp-flag) not supported by compiler >&2 && exit 1
  endif
endif
# Make sure compiler does not have buggy stack-protector support.
ifdef stackp-check
  ifneq ($(shell $(CONFIG_SHELL) $(stackp-check) $(CC) $(KBUILD_CPPFLAGS) $(biarch)),y)
	@echo Cannot use CONFIG_CC_STACKPROTECTOR_$(stackp-name): \
                  $(stackp-flag) available but compiler is broken >&2 && exit 1
  endif
endif
	@:

# Generate some files
# ---------------------------------------------------------------------------

# KERNELRELEASE can change from a few different places, meaning version.h
# needs to be updated, so this check is forced on all builds

uts_len := 64
define filechk_utsrelease.h
	if [ `echo -n "$(KERNELRELEASE)" | wc -c ` -gt $(uts_len) ]; then \
	  echo '"$(KERNELRELEASE)" exceeds $(uts_len) characters' >&2;    \
	  exit 1;                                                         \
	fi;                                                               \
	(echo \#define UTS_RELEASE \"$(KERNELRELEASE)\";)
endef

define filechk_version.h
	(echo \#define LINUX_VERSION_CODE $(shell                         \
	expr $(VERSION) \* 65536 + 0$(PATCHLEVEL) \* 256 + 0$(SUBLEVEL)); \
	echo '#define KERNEL_VERSION(a,b,c) (((a) << 16) + ((b) << 8) + (c))';)
endef

$(version_h): $(srctree)/Makefile FORCE
	$(call filechk,version.h)
	$(Q)rm -f $(old_version_h)

include/generated/utsrelease.h: include/config/kernel.release FORCE
	$(call filechk,utsrelease.h)

PHONY += headerdep
headerdep:
	$(Q)find $(srctree)/include/ -name '*.h' | xargs --max-args 1 \
	$(srctree)/scripts/headerdep.pl -I$(srctree)/include

# ---------------------------------------------------------------------------
# Firmware install
INSTALL_FW_PATH=$(INSTALL_MOD_PATH)/lib/firmware
export INSTALL_FW_PATH

PHONY += firmware_install
firmware_install:
	@mkdir -p $(objtree)/firmware
	$(Q)$(MAKE) -f $(srctree)/scripts/Makefile.fwinst obj=firmware __fw_install

# ---------------------------------------------------------------------------
# Kernel headers

#Default location for installed headers
export INSTALL_HDR_PATH = $(objtree)/usr

# If we do an all arch process set dst to asm-$(hdr-arch)
hdr-dst = $(if $(KBUILD_HEADERS), dst=include/asm-$(hdr-arch), dst=include/asm)

PHONY += archheaders
archheaders:

PHONY += archscripts
archscripts:

PHONY += __headers
__headers: $(version_h) scripts_basic asm-generic archheaders archscripts
	$(Q)$(MAKE) $(build)=scripts build_unifdef

PHONY += headers_install_all
headers_install_all:
	$(Q)$(CONFIG_SHELL) $(srctree)/scripts/headers.sh install

PHONY += headers_install
headers_install: __headers
	$(if $(wildcard $(srctree)/arch/$(hdr-arch)/include/uapi/asm/Kbuild),, \
	  $(error Headers not exportable for the $(SRCARCH) architecture))
	$(Q)$(MAKE) $(hdr-inst)=include/uapi
	$(Q)$(MAKE) $(hdr-inst)=arch/$(hdr-arch)/include/uapi/asm $(hdr-dst)

PHONY += headers_check_all
headers_check_all: headers_install_all
	$(Q)$(CONFIG_SHELL) $(srctree)/scripts/headers.sh check

PHONY += headers_check
headers_check: headers_install
	$(Q)$(MAKE) $(hdr-inst)=include/uapi HDRCHECK=1
	$(Q)$(MAKE) $(hdr-inst)=arch/$(hdr-arch)/include/uapi/asm $(hdr-dst) HDRCHECK=1

# ---------------------------------------------------------------------------
# Kernel selftest

PHONY += kselftest
kselftest:
	$(Q)$(MAKE) -C tools/testing/selftests run_tests

kselftest-clean:
	$(Q)$(MAKE) -C tools/testing/selftests clean

PHONY += kselftest-merge
kselftest-merge:
	$(if $(wildcard $(objtree)/.config),, $(error No .config exists, config your kernel first!))
	$(Q)$(CONFIG_SHELL) $(srctree)/scripts/kconfig/merge_config.sh \
		-m $(objtree)/.config \
		$(srctree)/tools/testing/selftests/*/config
	+$(Q)$(MAKE) -f $(srctree)/Makefile olddefconfig

# ---------------------------------------------------------------------------
# Modules

ifdef CONFIG_MODULES

# By default, build modules as well

all: modules

# Build modules
#
# A module can be listed more than once in obj-m resulting in
# duplicate lines in modules.order files.  Those are removed
# using awk while concatenating to the final file.

PHONY += modules
modules: $(vmlinux-dirs) $(if $(KBUILD_BUILTIN),vmlinux) modules.builtin
	$(Q)$(AWK) '!x[$$0]++' $(vmlinux-dirs:%=$(objtree)/%/modules.order) > $(objtree)/modules.order
	@$(kecho) '  Building modules, stage 2.';
	$(Q)$(MAKE) -f $(srctree)/scripts/Makefile.modpost
	$(Q)$(MAKE) -f $(srctree)/scripts/Makefile.fwinst obj=firmware __fw_modbuild

modules.builtin: $(vmlinux-dirs:%=%/modules.builtin)
	$(Q)$(AWK) '!x[$$0]++' $^ > $(objtree)/modules.builtin

%/modules.builtin: include/config/auto.conf
	$(Q)$(MAKE) $(modbuiltin)=$*


# Target to prepare building external modules
PHONY += modules_prepare
modules_prepare: prepare scripts

# Target to install modules
PHONY += modules_install
modules_install: _modinst_ _modinst_post

PHONY += _modinst_
_modinst_:
	@rm -rf $(MODLIB)/kernel
	@rm -f $(MODLIB)/source
	@mkdir -p $(MODLIB)/kernel
	@ln -s `cd $(srctree) && /bin/pwd` $(MODLIB)/source
	@if [ ! $(objtree) -ef  $(MODLIB)/build ]; then \
		rm -f $(MODLIB)/build ; \
		ln -s $(CURDIR) $(MODLIB)/build ; \
	fi
	@cp -f $(objtree)/modules.order $(MODLIB)/
	@cp -f $(objtree)/modules.builtin $(MODLIB)/
	$(Q)$(MAKE) -f $(srctree)/scripts/Makefile.modinst

# This depmod is only for convenience to give the initial
# boot a modules.dep even before / is mounted read-write.  However the
# boot script depmod is the master version.
PHONY += _modinst_post
_modinst_post: _modinst_
	$(Q)$(MAKE) -f $(srctree)/scripts/Makefile.fwinst obj=firmware __fw_modinst
	$(call cmd,depmod)

ifeq ($(CONFIG_MODULE_SIG), y)
PHONY += modules_sign
modules_sign:
	$(Q)$(MAKE) -f $(srctree)/scripts/Makefile.modsign
endif

else # CONFIG_MODULES

# Modules not configured
# ---------------------------------------------------------------------------

PHONY += modules modules_install
modules modules_install:
	@echo >&2
	@echo >&2 "The present kernel configuration has modules disabled."
	@echo >&2 "Type 'make config' and enable loadable module support."
	@echo >&2 "Then build a kernel with module support enabled."
	@echo >&2
	@exit 1

endif # CONFIG_MODULES

###
# Cleaning is done on three levels.
# make clean     Delete most generated files
#                Leave enough to build external modules
# make mrproper  Delete the current configuration, and all generated files
# make distclean Remove editor backup files, patch leftover files and the like

# Directories & files removed with 'make clean'
CLEAN_DIRS  += $(MODVERDIR)

# Directories & files removed with 'make mrproper'
MRPROPER_DIRS  += include/config usr/include include/generated          \
		  arch/*/include/generated .tmp_objdiff
MRPROPER_FILES += .config .config.old .version .old_version \
		  Module.symvers tags TAGS cscope* GPATH GTAGS GRTAGS GSYMS \
		  signing_key.pem signing_key.priv signing_key.x509	\
		  x509.genkey extra_certificates signing_key.x509.keyid	\
		  signing_key.x509.signer vmlinux-gdb.py

# clean - Delete most, but leave enough to build external modules
#
clean: rm-dirs  := $(CLEAN_DIRS)
clean: rm-files := $(CLEAN_FILES)
clean-dirs      := $(addprefix _clean_, . $(vmlinux-alldirs) Documentation samples)

PHONY += $(clean-dirs) clean archclean vmlinuxclean
$(clean-dirs):
	$(Q)$(MAKE) $(clean)=$(patsubst _clean_%,%,$@)

vmlinuxclean:
	$(Q)$(CONFIG_SHELL) $(srctree)/scripts/link-vmlinux.sh clean
	$(Q)$(if $(ARCH_POSTLINK), $(MAKE) -f $(ARCH_POSTLINK) clean)

clean: archclean vmlinuxclean

# mrproper - Delete all generated files, including .config
#
mrproper: rm-dirs  := $(wildcard $(MRPROPER_DIRS))
mrproper: rm-files := $(wildcard $(MRPROPER_FILES))
mrproper-dirs      := $(addprefix _mrproper_,Documentation/DocBook scripts)

PHONY += $(mrproper-dirs) mrproper archmrproper
$(mrproper-dirs):
	$(Q)$(MAKE) $(clean)=$(patsubst _mrproper_%,%,$@)

mrproper: clean archmrproper $(mrproper-dirs)
	$(call cmd,rmdirs)
	$(call cmd,rmfiles)

# distclean
#
PHONY += distclean

distclean: mrproper
	@find $(srctree) $(RCS_FIND_IGNORE) \
		\( -name '*.orig' -o -name '*.rej' -o -name '*~' \
		-o -name '*.bak' -o -name '#*#' -o -name '.*.orig' \
		-o -name '.*.rej' -o -name '*%'  -o -name 'core' \) \
		-type f -print | xargs rm -f


# Packaging of the kernel to various formats
# ---------------------------------------------------------------------------
# rpm target kept for backward compatibility
package-dir	:= scripts/package

%src-pkg: FORCE
	$(Q)$(MAKE) $(build)=$(package-dir) $@
%pkg: include/config/kernel.release FORCE
	$(Q)$(MAKE) $(build)=$(package-dir) $@
rpm: include/config/kernel.release FORCE
	$(Q)$(MAKE) $(build)=$(package-dir) $@


# Brief documentation of the typical targets used
# ---------------------------------------------------------------------------

boards := $(wildcard $(srctree)/arch/$(SRCARCH)/configs/*_defconfig)
boards := $(sort $(notdir $(boards)))
board-dirs := $(dir $(wildcard $(srctree)/arch/$(SRCARCH)/configs/*/*_defconfig))
board-dirs := $(sort $(notdir $(board-dirs:/=)))

PHONY += help
help:
	@echo  'Cleaning targets:'
	@echo  '  clean		  - Remove most generated files but keep the config and'
	@echo  '                    enough build support to build external modules'
	@echo  '  mrproper	  - Remove all generated files + config + various backup files'
	@echo  '  distclean	  - mrproper + remove editor backup and patch files'
	@echo  ''
	@echo  'Configuration targets:'
	@$(MAKE) -f $(srctree)/scripts/kconfig/Makefile help
	@echo  ''
	@echo  'Other generic targets:'
	@echo  '  all		  - Build all targets marked with [*]'
	@echo  '* vmlinux	  - Build the bare kernel'
	@echo  '* modules	  - Build all modules'
	@echo  '  modules_install - Install all modules to INSTALL_MOD_PATH (default: /)'
	@echo  '  firmware_install- Install all firmware to INSTALL_FW_PATH'
	@echo  '                    (default: $$(INSTALL_MOD_PATH)/lib/firmware)'
	@echo  '  dir/            - Build all files in dir and below'
	@echo  '  dir/file.[ois]  - Build specified target only'
	@echo  '  dir/file.lst    - Build specified mixed source/assembly target only'
	@echo  '                    (requires a recent binutils and recent build (System.map))'
	@echo  '  dir/file.ko     - Build module including final link'
	@echo  '  modules_prepare - Set up for building external modules'
	@echo  '  tags/TAGS	  - Generate tags file for editors'
	@echo  '  cscope	  - Generate cscope index'
	@echo  '  gtags           - Generate GNU GLOBAL index'
	@echo  '  kernelrelease	  - Output the release version string (use with make -s)'
	@echo  '  kernelversion	  - Output the version stored in Makefile (use with make -s)'
	@echo  '  image_name	  - Output the image name (use with make -s)'
	@echo  '  headers_install - Install sanitised kernel headers to INSTALL_HDR_PATH'; \
	 echo  '                    (default: $(INSTALL_HDR_PATH))'; \
	 echo  ''
	@echo  'Static analysers'
	@echo  '  checkstack      - Generate a list of stack hogs'
	@echo  '  namespacecheck  - Name space analysis on compiled kernel'
	@echo  '  versioncheck    - Sanity check on version.h usage'
	@echo  '  includecheck    - Check for duplicate included header files'
	@echo  '  export_report   - List the usages of all exported symbols'
	@echo  '  headers_check   - Sanity check on exported headers'
	@echo  '  headerdep       - Detect inclusion cycles in headers'
	@$(MAKE) -f $(srctree)/scripts/Makefile.help checker-help
	@echo  ''
	@echo  'Kernel selftest'
	@echo  '  kselftest       - Build and run kernel selftest (run as root)'
	@echo  '                    Build, install, and boot kernel before'
	@echo  '                    running kselftest on it'
	@echo  '  kselftest-clean - Remove all generated kselftest files'
	@echo  '  kselftest-merge - Merge all the config dependencies of kselftest to existed'
	@echo  '                    .config.'
	@echo  ''
	@echo  'Kernel packaging:'
	@$(MAKE) $(build)=$(package-dir) help
	@echo  ''
	@echo  'Documentation targets:'
	@$(MAKE) -f $(srctree)/Documentation/Makefile.sphinx dochelp
	@echo  ''
	@$(MAKE) -f $(srctree)/Documentation/DocBook/Makefile dochelp
	@echo  ''
	@echo  'Architecture specific targets ($(SRCARCH)):'
	@$(if $(archhelp),$(archhelp),\
		echo '  No architecture specific help defined for $(SRCARCH)')
	@echo  ''
	@$(if $(boards), \
		$(foreach b, $(boards), \
		printf "  %-24s - Build for %s\\n" $(b) $(subst _defconfig,,$(b));) \
		echo '')
	@$(if $(board-dirs), \
		$(foreach b, $(board-dirs), \
		printf "  %-16s - Show %s-specific targets\\n" help-$(b) $(b);) \
		printf "  %-16s - Show all of the above\\n" help-boards; \
		echo '')

	@echo  '  make V=0|1 [targets] 0 => quiet build (default), 1 => verbose build'
	@echo  '  make V=2   [targets] 2 => give reason for rebuild of target'
	@echo  '  make O=dir [targets] Locate all output files in "dir", including .config'
	@echo  '  make C=1   [targets] Check all c source with $$CHECK (sparse by default)'
	@echo  '  make C=2   [targets] Force check of all c source with $$CHECK'
	@echo  '  make RECORDMCOUNT_WARN=1 [targets] Warn about ignored mcount sections'
	@echo  '  make W=n   [targets] Enable extra gcc checks, n=1,2,3 where'
	@echo  '		1: warnings which may be relevant and do not occur too often'
	@echo  '		2: warnings which occur quite often but may still be relevant'
	@echo  '		3: more obscure warnings, can most likely be ignored'
	@echo  '		Multiple levels can be combined with W=12 or W=123'
	@echo  ''
	@echo  'Execute "make" or "make all" to build all targets marked with [*] '
	@echo  'For further info see the ./README file'


help-board-dirs := $(addprefix help-,$(board-dirs))

help-boards: $(help-board-dirs)

boards-per-dir = $(sort $(notdir $(wildcard $(srctree)/arch/$(SRCARCH)/configs/$*/*_defconfig)))

$(help-board-dirs): help-%:
	@echo  'Architecture specific targets ($(SRCARCH) $*):'
	@$(if $(boards-per-dir), \
		$(foreach b, $(boards-per-dir), \
		printf "  %-24s - Build for %s\\n" $*/$(b) $(subst _defconfig,,$(b));) \
		echo '')


# Documentation targets
# ---------------------------------------------------------------------------
DOC_TARGETS := xmldocs sgmldocs psdocs latexdocs pdfdocs htmldocs mandocs installmandocs epubdocs cleandocs
PHONY += $(DOC_TARGETS)
$(DOC_TARGETS): scripts_basic FORCE
	$(Q)$(MAKE) $(build)=scripts build_docproc build_check-lc_ctype
	$(Q)$(MAKE) $(build)=Documentation -f $(srctree)/Documentation/Makefile.sphinx $@
	$(Q)$(MAKE) $(build)=Documentation/DocBook $@

else # KBUILD_EXTMOD

###
# External module support.
# When building external modules the kernel used as basis is considered
# read-only, and no consistency checks are made and the make
# system is not used on the basis kernel. If updates are required
# in the basis kernel ordinary make commands (without M=...) must
# be used.
#
# The following are the only valid targets when building external
# modules.
# make M=dir clean     Delete all automatically generated files
# make M=dir modules   Make all modules in specified dir
# make M=dir	       Same as 'make M=dir modules'
# make M=dir modules_install
#                      Install the modules built in the module directory
#                      Assumes install directory is already created

# We are always building modules
KBUILD_MODULES := 1
PHONY += crmodverdir
crmodverdir:
	$(cmd_crmodverdir)

PHONY += $(objtree)/Module.symvers
$(objtree)/Module.symvers:
	@test -e $(objtree)/Module.symvers || ( \
	echo; \
	echo "  WARNING: Symbol version dump $(objtree)/Module.symvers"; \
	echo "           is missing; modules will have no dependencies and modversions."; \
	echo )

module-dirs := $(addprefix _module_,$(KBUILD_EXTMOD))
PHONY += $(module-dirs) modules
$(module-dirs): crmodverdir $(objtree)/Module.symvers
	$(Q)$(MAKE) $(build)=$(patsubst _module_%,%,$@)

modules: $(module-dirs)
	@$(kecho) '  Building modules, stage 2.';
	$(Q)$(MAKE) -f $(srctree)/scripts/Makefile.modpost

PHONY += modules_install
modules_install: _emodinst_ _emodinst_post

install-dir := $(if $(INSTALL_MOD_DIR),$(INSTALL_MOD_DIR),extra)
PHONY += _emodinst_
_emodinst_:
	$(Q)mkdir -p $(MODLIB)/$(install-dir)
	$(Q)$(MAKE) -f $(srctree)/scripts/Makefile.modinst

PHONY += _emodinst_post
_emodinst_post: _emodinst_
	$(call cmd,depmod)

clean-dirs := $(addprefix _clean_,$(KBUILD_EXTMOD))

PHONY += $(clean-dirs) clean
$(clean-dirs):
	$(Q)$(MAKE) $(clean)=$(patsubst _clean_%,%,$@)

clean:	rm-dirs := $(MODVERDIR)
clean: rm-files := $(KBUILD_EXTMOD)/Module.symvers

PHONY += help
help:
	@echo  '  Building external modules.'
	@echo  '  Syntax: make -C path/to/kernel/src M=$$PWD target'
	@echo  ''
	@echo  '  modules         - default target, build the module(s)'
	@echo  '  modules_install - install the module'
	@echo  '  clean           - remove generated files in module directory only'
	@echo  ''

# Dummies...
PHONY += prepare scripts
prepare: ;
scripts: ;
endif # KBUILD_EXTMOD

clean: $(clean-dirs)
	$(call cmd,rmdirs)
	$(call cmd,rmfiles)
	@find $(if $(KBUILD_EXTMOD), $(KBUILD_EXTMOD), .) $(RCS_FIND_IGNORE) \
		\( -name '*.[oas]' -o -name '*.ko' -o -name '.*.cmd' \
		-o -name '*.ko.*' \
		-o -name '*.dwo'  \
		-o -name '*.su'  \
		-o -name '.*.d' -o -name '.*.tmp' -o -name '*.mod.c' \
		-o -name '*.symtypes' -o -name 'modules.order' \
		-o -name modules.builtin -o -name '.tmp_*.o.*' \
		-o -name '*.c.[012]*.*' \
		-o -name '*.gcno' \) -type f -print | xargs rm -f

# Generate tags for editors
# ---------------------------------------------------------------------------
quiet_cmd_tags = GEN     $@
      cmd_tags = $(CONFIG_SHELL) $(srctree)/scripts/tags.sh $@

tags TAGS cscope gtags: FORCE
	$(call cmd,tags)

# Scripts to check various things for consistency
# ---------------------------------------------------------------------------

PHONY += includecheck versioncheck coccicheck namespacecheck export_report

includecheck:
	find $(srctree)/* $(RCS_FIND_IGNORE) \
		-name '*.[hcS]' -type f -print | sort \
		| xargs $(PERL) -w $(srctree)/scripts/checkincludes.pl

versioncheck:
	find $(srctree)/* $(RCS_FIND_IGNORE) \
		-name '*.[hcS]' -type f -print | sort \
		| xargs $(PERL) -w $(srctree)/scripts/checkversion.pl

coccicheck:
	$(Q)$(CONFIG_SHELL) $(srctree)/scripts/$@

namespacecheck:
	$(PERL) $(srctree)/scripts/namespace.pl

export_report:
	$(PERL) $(srctree)/scripts/export_report.pl

endif #ifeq ($(config-targets),1)
endif #ifeq ($(mixed-targets),1)

PHONY += checkstack kernelrelease kernelversion image_name

# UML needs a little special treatment here.  It wants to use the host
# toolchain, so needs $(SUBARCH) passed to checkstack.pl.  Everyone
# else wants $(ARCH), including people doing cross-builds, which means
# that $(SUBARCH) doesn't work here.
ifeq ($(ARCH), um)
CHECKSTACK_ARCH := $(SUBARCH)
else
CHECKSTACK_ARCH := $(ARCH)
endif
checkstack:
	$(OBJDUMP) -d vmlinux $$(find . -name '*.ko') | \
	$(PERL) $(src)/scripts/checkstack.pl $(CHECKSTACK_ARCH)

kernelrelease:
	@echo "$(KERNELVERSION)$$($(CONFIG_SHELL) $(srctree)/scripts/setlocalversion $(srctree))"

kernelversion:
	@echo $(KERNELVERSION)

image_name:
	@echo $(KBUILD_IMAGE)

# Clear a bunch of variables before executing the submake
tools/: FORCE
	$(Q)mkdir -p $(objtree)/tools
	$(Q)$(MAKE) LDFLAGS= MAKEFLAGS="$(filter --j% -j,$(MAKEFLAGS))" O=$(shell cd $(objtree) && /bin/pwd) subdir=tools -C $(src)/tools/

tools/%: FORCE
	$(Q)mkdir -p $(objtree)/tools
	$(Q)$(MAKE) LDFLAGS= MAKEFLAGS="$(filter --j% -j,$(MAKEFLAGS))" O=$(shell cd $(objtree) && /bin/pwd) subdir=tools -C $(src)/tools/ $*

# Single targets
# ---------------------------------------------------------------------------
# Single targets are compatible with:
# - build with mixed source and output
# - build with separate output dir 'make O=...'
# - external modules
#
#  target-dir => where to store outputfile
#  build-dir  => directory in kernel source tree to use

ifeq ($(KBUILD_EXTMOD),)
        build-dir  = $(patsubst %/,%,$(dir $@))
        target-dir = $(dir $@)
else
        zap-slash=$(filter-out .,$(patsubst %/,%,$(dir $@)))
        build-dir  = $(KBUILD_EXTMOD)$(if $(zap-slash),/$(zap-slash))
        target-dir = $(if $(KBUILD_EXTMOD),$(dir $<),$(dir $@))
endif

%.s: %.c prepare scripts FORCE
	$(Q)$(MAKE) $(build)=$(build-dir) $(target-dir)$(notdir $@)
%.i: %.c prepare scripts FORCE
	$(Q)$(MAKE) $(build)=$(build-dir) $(target-dir)$(notdir $@)
%.o: %.c prepare scripts FORCE
	$(Q)$(MAKE) $(build)=$(build-dir) $(target-dir)$(notdir $@)
%.lst: %.c prepare scripts FORCE
	$(Q)$(MAKE) $(build)=$(build-dir) $(target-dir)$(notdir $@)
%.s: %.S prepare scripts FORCE
	$(Q)$(MAKE) $(build)=$(build-dir) $(target-dir)$(notdir $@)
%.o: %.S prepare scripts FORCE
	$(Q)$(MAKE) $(build)=$(build-dir) $(target-dir)$(notdir $@)
%.symtypes: %.c prepare scripts FORCE
	$(Q)$(MAKE) $(build)=$(build-dir) $(target-dir)$(notdir $@)

# Modules
/: prepare scripts FORCE
	$(cmd_crmodverdir)
	$(Q)$(MAKE) KBUILD_MODULES=$(if $(CONFIG_MODULES),1) \
	$(build)=$(build-dir)
# Make sure the latest headers are built for Documentation
Documentation/ samples/: headers_install
%/: prepare scripts FORCE
	$(cmd_crmodverdir)
	$(Q)$(MAKE) KBUILD_MODULES=$(if $(CONFIG_MODULES),1) \
	$(build)=$(build-dir)
%.ko: prepare scripts FORCE
	$(cmd_crmodverdir)
	$(Q)$(MAKE) KBUILD_MODULES=$(if $(CONFIG_MODULES),1)   \
	$(build)=$(build-dir) $(@:.ko=.o)
	$(Q)$(MAKE) -f $(srctree)/scripts/Makefile.modpost

# FIXME Should go into a make.lib or something
# ===========================================================================

quiet_cmd_rmdirs = $(if $(wildcard $(rm-dirs)),CLEAN   $(wildcard $(rm-dirs)))
      cmd_rmdirs = rm -rf $(rm-dirs)

quiet_cmd_rmfiles = $(if $(wildcard $(rm-files)),CLEAN   $(wildcard $(rm-files)))
      cmd_rmfiles = rm -f $(rm-files)

# Run depmod only if we have System.map and depmod is executable
quiet_cmd_depmod = DEPMOD  $(KERNELRELEASE)
      cmd_depmod = $(CONFIG_SHELL) $(srctree)/scripts/depmod.sh $(DEPMOD) \
                   $(KERNELRELEASE) "$(patsubst y,_,$(CONFIG_HAVE_UNDERSCORE_SYMBOL_PREFIX))"

# Create temporary dir for module support files
# clean it up only when building all modules
cmd_crmodverdir = $(Q)mkdir -p $(MODVERDIR) \
                  $(if $(KBUILD_MODULES),; rm -f $(MODVERDIR)/*)

# read all saved command lines

targets := $(wildcard $(sort $(targets)))
cmd_files := $(wildcard .*.cmd $(foreach f,$(targets),$(dir $(f)).$(notdir $(f)).cmd))

ifneq ($(cmd_files),)
  $(cmd_files): ;	# Do not try to update included dependency files
  include $(cmd_files)
endif

endif	# skip-makefile

PHONY += FORCE
FORCE:

# Declare the contents of the .PHONY variable as phony.  We keep that
# information in a variable so we can use it in if_changed and friends.
.PHONY: $(PHONY)<|MERGE_RESOLUTION|>--- conflicted
+++ resolved
@@ -1,10 +1,6 @@
 VERSION = 4
 PATCHLEVEL = 9
-<<<<<<< HEAD
-SUBLEVEL = 25
-=======
 SUBLEVEL = 26
->>>>>>> d071951e
 EXTRAVERSION =
 NAME = Roaring Lionus
 
