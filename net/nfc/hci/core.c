/*
 * Copyright (C) 2012  Intel Corporation. All rights reserved.
 *
 * This program is free software; you can redistribute it and/or modify
 * it under the terms of the GNU General Public License as published by
 * the Free Software Foundation; either version 2 of the License, or
 * (at your option) any later version.
 *
 * This program is distributed in the hope that it will be useful,
 * but WITHOUT ANY WARRANTY; without even the implied warranty of
 * MERCHANTABILITY or FITNESS FOR A PARTICULAR PURPOSE. See the
 * GNU General Public License for more details.
 *
 * You should have received a copy of the GNU General Public License
 * along with this program; if not, write to the
 * Free Software Foundation, Inc.,
 * 59 Temple Place - Suite 330, Boston, MA 02111-1307, USA.
 */

#define pr_fmt(fmt) "hci: %s: " fmt, __func__

#include <linux/init.h>
#include <linux/kernel.h>
#include <linux/module.h>
#include <linux/nfc.h>

#include <net/nfc/nfc.h>
#include <net/nfc/hci.h>
#include <net/nfc/llc.h>

#include "hci.h"

/* Largest headroom needed for outgoing HCI commands */
#define HCI_CMDS_HEADROOM 1

int nfc_hci_result_to_errno(u8 result)
{
	switch (result) {
	case NFC_HCI_ANY_OK:
		return 0;
	case NFC_HCI_ANY_E_REG_PAR_UNKNOWN:
		return -EOPNOTSUPP;
	case NFC_HCI_ANY_E_TIMEOUT:
		return -ETIME;
	default:
		return -1;
	}
}
EXPORT_SYMBOL(nfc_hci_result_to_errno);

static void nfc_hci_msg_tx_work(struct work_struct *work)
{
	struct nfc_hci_dev *hdev = container_of(work, struct nfc_hci_dev,
						msg_tx_work);
	struct hci_msg *msg;
	struct sk_buff *skb;
	int r = 0;

	mutex_lock(&hdev->msg_tx_mutex);

	if (hdev->cmd_pending_msg) {
		if (timer_pending(&hdev->cmd_timer) == 0) {
			if (hdev->cmd_pending_msg->cb)
				hdev->cmd_pending_msg->cb(hdev->
							  cmd_pending_msg->
							  cb_context,
							  NULL,
							  -ETIME);
			kfree(hdev->cmd_pending_msg);
			hdev->cmd_pending_msg = NULL;
		} else {
			goto exit;
		}
	}

next_msg:
	if (list_empty(&hdev->msg_tx_queue))
		goto exit;

	msg = list_first_entry(&hdev->msg_tx_queue, struct hci_msg, msg_l);
	list_del(&msg->msg_l);

	pr_debug("msg_tx_queue has a cmd to send\n");
	while ((skb = skb_dequeue(&msg->msg_frags)) != NULL) {
		r = nfc_llc_xmit_from_hci(hdev->llc, skb);
		if (r < 0) {
			kfree_skb(skb);
			skb_queue_purge(&msg->msg_frags);
			if (msg->cb)
				msg->cb(msg->cb_context, NULL, r);
			kfree(msg);
			break;
		}
	}

	if (r)
		goto next_msg;

	if (msg->wait_response == false) {
		kfree(msg);
		goto next_msg;
	}

	hdev->cmd_pending_msg = msg;
	mod_timer(&hdev->cmd_timer, jiffies +
		  msecs_to_jiffies(hdev->cmd_pending_msg->completion_delay));

exit:
	mutex_unlock(&hdev->msg_tx_mutex);
}

static void nfc_hci_msg_rx_work(struct work_struct *work)
{
	struct nfc_hci_dev *hdev = container_of(work, struct nfc_hci_dev,
						msg_rx_work);
	struct sk_buff *skb;
	struct hcp_message *message;
	u8 pipe;
	u8 type;
	u8 instruction;

	while ((skb = skb_dequeue(&hdev->msg_rx_queue)) != NULL) {
		pipe = skb->data[0];
		skb_pull(skb, NFC_HCI_HCP_PACKET_HEADER_LEN);
		message = (struct hcp_message *)skb->data;
		type = HCP_MSG_GET_TYPE(message->header);
		instruction = HCP_MSG_GET_CMD(message->header);
		skb_pull(skb, NFC_HCI_HCP_MESSAGE_HEADER_LEN);

		nfc_hci_hcp_message_rx(hdev, pipe, type, instruction, skb);
	}
}

static void __nfc_hci_cmd_completion(struct nfc_hci_dev *hdev, int err,
				     struct sk_buff *skb)
{
	del_timer_sync(&hdev->cmd_timer);

	if (hdev->cmd_pending_msg->cb)
		hdev->cmd_pending_msg->cb(hdev->cmd_pending_msg->cb_context,
					  skb, err);
	else
		kfree_skb(skb);

	kfree(hdev->cmd_pending_msg);
	hdev->cmd_pending_msg = NULL;

	schedule_work(&hdev->msg_tx_work);
}

void nfc_hci_resp_received(struct nfc_hci_dev *hdev, u8 result,
			   struct sk_buff *skb)
{
	mutex_lock(&hdev->msg_tx_mutex);

	if (hdev->cmd_pending_msg == NULL) {
		kfree_skb(skb);
		goto exit;
	}

	__nfc_hci_cmd_completion(hdev, nfc_hci_result_to_errno(result), skb);

exit:
	mutex_unlock(&hdev->msg_tx_mutex);
}

void nfc_hci_cmd_received(struct nfc_hci_dev *hdev, u8 pipe, u8 cmd,
			  struct sk_buff *skb)
{
	kfree_skb(skb);
}

u32 nfc_hci_sak_to_protocol(u8 sak)
{
	switch (NFC_HCI_TYPE_A_SEL_PROT(sak)) {
	case NFC_HCI_TYPE_A_SEL_PROT_MIFARE:
		return NFC_PROTO_MIFARE_MASK;
	case NFC_HCI_TYPE_A_SEL_PROT_ISO14443:
		return NFC_PROTO_ISO14443_MASK;
	case NFC_HCI_TYPE_A_SEL_PROT_DEP:
		return NFC_PROTO_NFC_DEP_MASK;
	case NFC_HCI_TYPE_A_SEL_PROT_ISO14443_DEP:
		return NFC_PROTO_ISO14443_MASK | NFC_PROTO_NFC_DEP_MASK;
	default:
		return 0xffffffff;
	}
}
EXPORT_SYMBOL(nfc_hci_sak_to_protocol);

int nfc_hci_target_discovered(struct nfc_hci_dev *hdev, u8 gate)
{
	struct nfc_target *targets;
	struct sk_buff *atqa_skb = NULL;
	struct sk_buff *sak_skb = NULL;
	struct sk_buff *uid_skb = NULL;
	int r;

	pr_debug("from gate %d\n", gate);

	targets = kzalloc(sizeof(struct nfc_target), GFP_KERNEL);
	if (targets == NULL)
		return -ENOMEM;

	switch (gate) {
	case NFC_HCI_RF_READER_A_GATE:
		r = nfc_hci_get_param(hdev, NFC_HCI_RF_READER_A_GATE,
				      NFC_HCI_RF_READER_A_ATQA, &atqa_skb);
		if (r < 0)
			goto exit;

		r = nfc_hci_get_param(hdev, NFC_HCI_RF_READER_A_GATE,
				      NFC_HCI_RF_READER_A_SAK, &sak_skb);
		if (r < 0)
			goto exit;

		if (atqa_skb->len != 2 || sak_skb->len != 1) {
			r = -EPROTO;
			goto exit;
		}

		targets->supported_protocols =
				nfc_hci_sak_to_protocol(sak_skb->data[0]);
		if (targets->supported_protocols == 0xffffffff) {
			r = -EPROTO;
			goto exit;
		}

		targets->sens_res = be16_to_cpu(*(u16 *)atqa_skb->data);
		targets->sel_res = sak_skb->data[0];

		r = nfc_hci_get_param(hdev, NFC_HCI_RF_READER_A_GATE,
				      NFC_HCI_RF_READER_A_UID, &uid_skb);
		if (r < 0)
			goto exit;

		if (uid_skb->len == 0 || uid_skb->len > NFC_NFCID1_MAXSIZE) {
			r = -EPROTO;
			goto exit;
		}

		memcpy(targets->nfcid1, uid_skb->data, uid_skb->len);
		targets->nfcid1_len = uid_skb->len;

		if (hdev->ops->complete_target_discovered) {
			r = hdev->ops->complete_target_discovered(hdev, gate,
								  targets);
			if (r < 0)
				goto exit;
		}
		break;
	case NFC_HCI_RF_READER_B_GATE:
		targets->supported_protocols = NFC_PROTO_ISO14443_B_MASK;
		break;
	default:
		if (hdev->ops->target_from_gate)
			r = hdev->ops->target_from_gate(hdev, gate, targets);
		else
			r = -EPROTO;
		if (r < 0)
			goto exit;

		if (hdev->ops->complete_target_discovered) {
			r = hdev->ops->complete_target_discovered(hdev, gate,
								  targets);
			if (r < 0)
				goto exit;
		}
		break;
	}

	/* if driver set the new gate, we will skip the old one */
	if (targets->hci_reader_gate == 0x00)
		targets->hci_reader_gate = gate;

	r = nfc_targets_found(hdev->ndev, targets, 1);

exit:
	kfree(targets);
	kfree_skb(atqa_skb);
	kfree_skb(sak_skb);
	kfree_skb(uid_skb);

	return r;
}
EXPORT_SYMBOL(nfc_hci_target_discovered);

void nfc_hci_event_received(struct nfc_hci_dev *hdev, u8 pipe, u8 event,
			    struct sk_buff *skb)
{
	int r = 0;
	u8 gate = nfc_hci_pipe2gate(hdev, pipe);

	if (gate == 0xff) {
		pr_err("Discarded event %x to unopened pipe %x\n", event, pipe);
		goto exit;
	}

	switch (event) {
	case NFC_HCI_EVT_TARGET_DISCOVERED:
		if (skb->len < 1) {	/* no status data? */
			r = -EPROTO;
			goto exit;
		}

		if (skb->data[0] == 3) {
			/* TODO: Multiple targets in field, none activated
			 * poll is supposedly stopped, but there is no
			 * single target to activate, so nothing to report
			 * up.
			 * if we need to restart poll, we must save the
			 * protocols from the initial poll and reuse here.
			 */
		}

		if (skb->data[0] != 0) {
			r = -EPROTO;
			goto exit;
		}

		r = nfc_hci_target_discovered(hdev, gate);
		break;
	default:
		if (hdev->ops->event_received) {
<<<<<<< HEAD
			hdev->ops->event_received(hdev,
						nfc_hci_pipe2gate(hdev, pipe),
						event, skb);
=======
			hdev->ops->event_received(hdev, gate, event, skb);
>>>>>>> 0751f865
			return;
		}

		break;
	}

exit:
	kfree_skb(skb);

	if (r) {
		/* TODO: There was an error dispatching the event,
		 * how to propagate up to nfc core?
		 */
	}
}

static void nfc_hci_cmd_timeout(unsigned long data)
{
	struct nfc_hci_dev *hdev = (struct nfc_hci_dev *)data;

	schedule_work(&hdev->msg_tx_work);
}

static int hci_dev_connect_gates(struct nfc_hci_dev *hdev, u8 gate_count,
				 struct nfc_hci_gate *gates)
{
	int r;
	while (gate_count--) {
		r = nfc_hci_connect_gate(hdev, NFC_HCI_HOST_CONTROLLER_ID,
					 gates->gate, gates->pipe);
		if (r < 0)
			return r;
		gates++;
	}

	return 0;
}

static int hci_dev_session_init(struct nfc_hci_dev *hdev)
{
	struct sk_buff *skb = NULL;
	int r;

	if (hdev->init_data.gates[0].gate != NFC_HCI_ADMIN_GATE)
		return -EPROTO;

	r = nfc_hci_connect_gate(hdev, NFC_HCI_HOST_CONTROLLER_ID,
				 hdev->init_data.gates[0].gate,
				 hdev->init_data.gates[0].pipe);
	if (r < 0)
		goto exit;

	r = nfc_hci_get_param(hdev, NFC_HCI_ADMIN_GATE,
			      NFC_HCI_ADMIN_SESSION_IDENTITY, &skb);
	if (r < 0)
		goto disconnect_all;

	if (skb->len && skb->len == strlen(hdev->init_data.session_id))
		if (memcmp(hdev->init_data.session_id, skb->data,
			   skb->len) == 0) {
			/* TODO ELa: restore gate<->pipe table from
			 * some TBD location.
			 * note: it doesn't seem possible to get the chip
			 * currently open gate/pipe table.
			 * It is only possible to obtain the supported
			 * gate list.
			 */

			/* goto exit
			 * For now, always do a full initialization */
		}

	r = nfc_hci_disconnect_all_gates(hdev);
	if (r < 0)
		goto exit;

	r = hci_dev_connect_gates(hdev, hdev->init_data.gate_count,
				  hdev->init_data.gates);
	if (r < 0)
		goto disconnect_all;

	r = nfc_hci_set_param(hdev, NFC_HCI_ADMIN_GATE,
			      NFC_HCI_ADMIN_SESSION_IDENTITY,
			      hdev->init_data.session_id,
			      strlen(hdev->init_data.session_id));
	if (r == 0)
		goto exit;

disconnect_all:
	nfc_hci_disconnect_all_gates(hdev);

exit:
	kfree_skb(skb);

	return r;
}

static int hci_dev_version(struct nfc_hci_dev *hdev)
{
	int r;
	struct sk_buff *skb;

	r = nfc_hci_get_param(hdev, NFC_HCI_ID_MGMT_GATE,
			      NFC_HCI_ID_MGMT_VERSION_SW, &skb);
	if (r == -EOPNOTSUPP) {
		pr_info("Software/Hardware info not available\n");
		return 0;
	}
	if (r < 0)
		return r;

	if (skb->len != 3) {
		kfree_skb(skb);
		return -EINVAL;
	}

	hdev->sw_romlib = (skb->data[0] & 0xf0) >> 4;
	hdev->sw_patch = skb->data[0] & 0x0f;
	hdev->sw_flashlib_major = skb->data[1];
	hdev->sw_flashlib_minor = skb->data[2];

	kfree_skb(skb);

	r = nfc_hci_get_param(hdev, NFC_HCI_ID_MGMT_GATE,
			      NFC_HCI_ID_MGMT_VERSION_HW, &skb);
	if (r < 0)
		return r;

	if (skb->len != 3) {
		kfree_skb(skb);
		return -EINVAL;
	}

	hdev->hw_derivative = (skb->data[0] & 0xe0) >> 5;
	hdev->hw_version = skb->data[0] & 0x1f;
	hdev->hw_mpw = (skb->data[1] & 0xc0) >> 6;
	hdev->hw_software = skb->data[1] & 0x3f;
	hdev->hw_bsid = skb->data[2];

	kfree_skb(skb);

	pr_info("SOFTWARE INFO:\n");
	pr_info("RomLib         : %d\n", hdev->sw_romlib);
	pr_info("Patch          : %d\n", hdev->sw_patch);
	pr_info("FlashLib Major : %d\n", hdev->sw_flashlib_major);
	pr_info("FlashLib Minor : %d\n", hdev->sw_flashlib_minor);
	pr_info("HARDWARE INFO:\n");
	pr_info("Derivative     : %d\n", hdev->hw_derivative);
	pr_info("HW Version     : %d\n", hdev->hw_version);
	pr_info("#MPW           : %d\n", hdev->hw_mpw);
	pr_info("Software       : %d\n", hdev->hw_software);
	pr_info("BSID Version   : %d\n", hdev->hw_bsid);

	return 0;
}

static int hci_dev_up(struct nfc_dev *nfc_dev)
{
	struct nfc_hci_dev *hdev = nfc_get_drvdata(nfc_dev);
	int r = 0;

	if (hdev->ops->open) {
		r = hdev->ops->open(hdev);
		if (r < 0)
			return r;
	}

	r = nfc_llc_start(hdev->llc);
	if (r < 0)
		goto exit_close;

	r = hci_dev_session_init(hdev);
	if (r < 0)
		goto exit_llc;

	r = nfc_hci_send_event(hdev, NFC_HCI_RF_READER_A_GATE,
			       NFC_HCI_EVT_END_OPERATION, NULL, 0);
	if (r < 0)
		goto exit_llc;

	if (hdev->ops->hci_ready) {
		r = hdev->ops->hci_ready(hdev);
		if (r < 0)
			goto exit_llc;
	}

	r = hci_dev_version(hdev);
	if (r < 0)
		goto exit_llc;

	return 0;

exit_llc:
	nfc_llc_stop(hdev->llc);

exit_close:
	if (hdev->ops->close)
		hdev->ops->close(hdev);

	return r;
}

static int hci_dev_down(struct nfc_dev *nfc_dev)
{
	struct nfc_hci_dev *hdev = nfc_get_drvdata(nfc_dev);

	nfc_llc_stop(hdev->llc);

	if (hdev->ops->close)
		hdev->ops->close(hdev);

	memset(hdev->gate2pipe, NFC_HCI_INVALID_PIPE, sizeof(hdev->gate2pipe));

	return 0;
}

static int hci_start_poll(struct nfc_dev *nfc_dev,
			  u32 im_protocols, u32 tm_protocols)
{
	struct nfc_hci_dev *hdev = nfc_get_drvdata(nfc_dev);

	if (hdev->ops->start_poll)
		return hdev->ops->start_poll(hdev, im_protocols, tm_protocols);
	else
		return nfc_hci_send_event(hdev, NFC_HCI_RF_READER_A_GATE,
					  NFC_HCI_EVT_READER_REQUESTED,
					  NULL, 0);
}

static void hci_stop_poll(struct nfc_dev *nfc_dev)
{
	struct nfc_hci_dev *hdev = nfc_get_drvdata(nfc_dev);

	nfc_hci_send_event(hdev, NFC_HCI_RF_READER_A_GATE,
			   NFC_HCI_EVT_END_OPERATION, NULL, 0);
}

static int hci_dep_link_up(struct nfc_dev *nfc_dev, struct nfc_target *target,
				__u8 comm_mode, __u8 *gb, size_t gb_len)
{
	struct nfc_hci_dev *hdev = nfc_get_drvdata(nfc_dev);

	if (hdev->ops->dep_link_up)
		return hdev->ops->dep_link_up(hdev, target, comm_mode,
						gb, gb_len);

	return 0;
}

static int hci_dep_link_down(struct nfc_dev *nfc_dev)
{
	struct nfc_hci_dev *hdev = nfc_get_drvdata(nfc_dev);

	if (hdev->ops->dep_link_down)
		return hdev->ops->dep_link_down(hdev);

	return 0;
}

static int hci_activate_target(struct nfc_dev *nfc_dev,
			       struct nfc_target *target, u32 protocol)
{
	return 0;
}

static void hci_deactivate_target(struct nfc_dev *nfc_dev,
				  struct nfc_target *target)
{
}

#define HCI_CB_TYPE_TRANSCEIVE 1

static void hci_transceive_cb(void *context, struct sk_buff *skb, int err)
{
	struct nfc_hci_dev *hdev = context;

	switch (hdev->async_cb_type) {
	case HCI_CB_TYPE_TRANSCEIVE:
		/*
		 * TODO: Check RF Error indicator to make sure data is valid.
		 * It seems that HCI cmd can complete without error, but data
		 * can be invalid if an RF error occured? Ignore for now.
		 */
		if (err == 0)
			skb_trim(skb, skb->len - 1); /* RF Err ind */

		hdev->async_cb(hdev->async_cb_context, skb, err);
		break;
	default:
		if (err == 0)
			kfree_skb(skb);
		break;
	}
}

static int hci_transceive(struct nfc_dev *nfc_dev, struct nfc_target *target,
			  struct sk_buff *skb, data_exchange_cb_t cb,
			  void *cb_context)
{
	struct nfc_hci_dev *hdev = nfc_get_drvdata(nfc_dev);
	int r;

	pr_debug("target_idx=%d\n", target->idx);

	switch (target->hci_reader_gate) {
	case NFC_HCI_RF_READER_A_GATE:
	case NFC_HCI_RF_READER_B_GATE:
		if (hdev->ops->im_transceive) {
			r = hdev->ops->im_transceive(hdev, target, skb, cb,
						     cb_context);
			if (r <= 0)	/* handled */
				break;
		}

		*skb_push(skb, 1) = 0;	/* CTR, see spec:10.2.2.1 */

		hdev->async_cb_type = HCI_CB_TYPE_TRANSCEIVE;
		hdev->async_cb = cb;
		hdev->async_cb_context = cb_context;

		r = nfc_hci_send_cmd_async(hdev, target->hci_reader_gate,
					   NFC_HCI_WR_XCHG_DATA, skb->data,
					   skb->len, hci_transceive_cb, hdev);
		break;
	default:
		if (hdev->ops->im_transceive) {
			r = hdev->ops->im_transceive(hdev, target, skb, cb,
						     cb_context);
			if (r == 1)
				r = -ENOTSUPP;
		} else {
			r = -ENOTSUPP;
		}
		break;
	}

	kfree_skb(skb);

	return r;
}

static int hci_tm_send(struct nfc_dev *nfc_dev, struct sk_buff *skb)
{
	struct nfc_hci_dev *hdev = nfc_get_drvdata(nfc_dev);

	if (hdev->ops->tm_send)
		return hdev->ops->tm_send(hdev, skb);
	else
		return -ENOTSUPP;
}

static int hci_check_presence(struct nfc_dev *nfc_dev,
			      struct nfc_target *target)
{
	struct nfc_hci_dev *hdev = nfc_get_drvdata(nfc_dev);

	if (hdev->ops->check_presence)
		return hdev->ops->check_presence(hdev, target);

	return 0;
}

static void nfc_hci_failure(struct nfc_hci_dev *hdev, int err)
{
	mutex_lock(&hdev->msg_tx_mutex);

	if (hdev->cmd_pending_msg == NULL) {
		nfc_driver_failure(hdev->ndev, err);
		goto exit;
	}

	__nfc_hci_cmd_completion(hdev, err, NULL);

exit:
	mutex_unlock(&hdev->msg_tx_mutex);
}

static void nfc_hci_llc_failure(struct nfc_hci_dev *hdev, int err)
{
	nfc_hci_failure(hdev, err);
}

static void nfc_hci_recv_from_llc(struct nfc_hci_dev *hdev, struct sk_buff *skb)
{
	struct hcp_packet *packet;
	u8 type;
	u8 instruction;
	struct sk_buff *hcp_skb;
	u8 pipe;
	struct sk_buff *frag_skb;
	int msg_len;

	packet = (struct hcp_packet *)skb->data;
	if ((packet->header & ~NFC_HCI_FRAGMENT) == 0) {
		skb_queue_tail(&hdev->rx_hcp_frags, skb);
		return;
	}

	/* it's the last fragment. Does it need re-aggregation? */
	if (skb_queue_len(&hdev->rx_hcp_frags)) {
		pipe = packet->header & NFC_HCI_FRAGMENT;
		skb_queue_tail(&hdev->rx_hcp_frags, skb);

		msg_len = 0;
		skb_queue_walk(&hdev->rx_hcp_frags, frag_skb) {
			msg_len += (frag_skb->len -
				    NFC_HCI_HCP_PACKET_HEADER_LEN);
		}

		hcp_skb = nfc_alloc_recv_skb(NFC_HCI_HCP_PACKET_HEADER_LEN +
					     msg_len, GFP_KERNEL);
		if (hcp_skb == NULL) {
			nfc_hci_failure(hdev, -ENOMEM);
			return;
		}

		*skb_put(hcp_skb, NFC_HCI_HCP_PACKET_HEADER_LEN) = pipe;

		skb_queue_walk(&hdev->rx_hcp_frags, frag_skb) {
			msg_len = frag_skb->len - NFC_HCI_HCP_PACKET_HEADER_LEN;
			memcpy(skb_put(hcp_skb, msg_len),
			       frag_skb->data + NFC_HCI_HCP_PACKET_HEADER_LEN,
			       msg_len);
		}

		skb_queue_purge(&hdev->rx_hcp_frags);
	} else {
		packet->header &= NFC_HCI_FRAGMENT;
		hcp_skb = skb;
	}

	/* if this is a response, dispatch immediately to
	 * unblock waiting cmd context. Otherwise, enqueue to dispatch
	 * in separate context where handler can also execute command.
	 */
	packet = (struct hcp_packet *)hcp_skb->data;
	type = HCP_MSG_GET_TYPE(packet->message.header);
	if (type == NFC_HCI_HCP_RESPONSE) {
		pipe = packet->header;
		instruction = HCP_MSG_GET_CMD(packet->message.header);
		skb_pull(hcp_skb, NFC_HCI_HCP_PACKET_HEADER_LEN +
			 NFC_HCI_HCP_MESSAGE_HEADER_LEN);
		nfc_hci_hcp_message_rx(hdev, pipe, type, instruction, hcp_skb);
	} else {
		skb_queue_tail(&hdev->msg_rx_queue, hcp_skb);
		schedule_work(&hdev->msg_rx_work);
	}
}

static struct nfc_ops hci_nfc_ops = {
	.dev_up = hci_dev_up,
	.dev_down = hci_dev_down,
	.start_poll = hci_start_poll,
	.stop_poll = hci_stop_poll,
	.dep_link_up = hci_dep_link_up,
	.dep_link_down = hci_dep_link_down,
	.activate_target = hci_activate_target,
	.deactivate_target = hci_deactivate_target,
	.im_transceive = hci_transceive,
	.tm_send = hci_tm_send,
	.check_presence = hci_check_presence,
};

struct nfc_hci_dev *nfc_hci_allocate_device(struct nfc_hci_ops *ops,
					    struct nfc_hci_init_data *init_data,
					    u32 protocols,
					    const char *llc_name,
					    int tx_headroom,
					    int tx_tailroom,
					    int max_link_payload)
{
	struct nfc_hci_dev *hdev;

	if (ops->xmit == NULL)
		return NULL;

	if (protocols == 0)
		return NULL;

	hdev = kzalloc(sizeof(struct nfc_hci_dev), GFP_KERNEL);
	if (hdev == NULL)
		return NULL;

	hdev->llc = nfc_llc_allocate(llc_name, hdev, ops->xmit,
				     nfc_hci_recv_from_llc, tx_headroom,
				     tx_tailroom, nfc_hci_llc_failure);
	if (hdev->llc == NULL) {
		kfree(hdev);
		return NULL;
	}

	hdev->ndev = nfc_allocate_device(&hci_nfc_ops, protocols,
					 tx_headroom + HCI_CMDS_HEADROOM,
					 tx_tailroom);
	if (!hdev->ndev) {
		nfc_llc_free(hdev->llc);
		kfree(hdev);
		return NULL;
	}

	hdev->ops = ops;
	hdev->max_data_link_payload = max_link_payload;
	hdev->init_data = *init_data;

	nfc_set_drvdata(hdev->ndev, hdev);

	memset(hdev->gate2pipe, NFC_HCI_INVALID_PIPE, sizeof(hdev->gate2pipe));

	return hdev;
}
EXPORT_SYMBOL(nfc_hci_allocate_device);

void nfc_hci_free_device(struct nfc_hci_dev *hdev)
{
	nfc_free_device(hdev->ndev);
	nfc_llc_free(hdev->llc);
	kfree(hdev);
}
EXPORT_SYMBOL(nfc_hci_free_device);

int nfc_hci_register_device(struct nfc_hci_dev *hdev)
{
	mutex_init(&hdev->msg_tx_mutex);

	INIT_LIST_HEAD(&hdev->msg_tx_queue);

	INIT_WORK(&hdev->msg_tx_work, nfc_hci_msg_tx_work);

	init_timer(&hdev->cmd_timer);
	hdev->cmd_timer.data = (unsigned long)hdev;
	hdev->cmd_timer.function = nfc_hci_cmd_timeout;

	skb_queue_head_init(&hdev->rx_hcp_frags);

	INIT_WORK(&hdev->msg_rx_work, nfc_hci_msg_rx_work);

	skb_queue_head_init(&hdev->msg_rx_queue);

	return nfc_register_device(hdev->ndev);
}
EXPORT_SYMBOL(nfc_hci_register_device);

void nfc_hci_unregister_device(struct nfc_hci_dev *hdev)
{
	struct hci_msg *msg, *n;

	skb_queue_purge(&hdev->rx_hcp_frags);
	skb_queue_purge(&hdev->msg_rx_queue);

	list_for_each_entry_safe(msg, n, &hdev->msg_tx_queue, msg_l) {
		list_del(&msg->msg_l);
		skb_queue_purge(&msg->msg_frags);
		kfree(msg);
	}

	del_timer_sync(&hdev->cmd_timer);

	nfc_unregister_device(hdev->ndev);

	cancel_work_sync(&hdev->msg_tx_work);
	cancel_work_sync(&hdev->msg_rx_work);
}
EXPORT_SYMBOL(nfc_hci_unregister_device);

void nfc_hci_set_clientdata(struct nfc_hci_dev *hdev, void *clientdata)
{
	hdev->clientdata = clientdata;
}
EXPORT_SYMBOL(nfc_hci_set_clientdata);

void *nfc_hci_get_clientdata(struct nfc_hci_dev *hdev)
{
	return hdev->clientdata;
}
EXPORT_SYMBOL(nfc_hci_get_clientdata);

void nfc_hci_driver_failure(struct nfc_hci_dev *hdev, int err)
{
	nfc_hci_failure(hdev, err);
}
EXPORT_SYMBOL(nfc_hci_driver_failure);

void nfc_hci_recv_frame(struct nfc_hci_dev *hdev, struct sk_buff *skb)
{
	nfc_llc_rcv_from_drv(hdev->llc, skb);
}
EXPORT_SYMBOL(nfc_hci_recv_frame);

static int __init nfc_hci_init(void)
{
	return nfc_llc_init();
}

static void __exit nfc_hci_exit(void)
{
	nfc_llc_exit();
}

subsys_initcall(nfc_hci_init);
module_exit(nfc_hci_exit);

MODULE_LICENSE("GPL");
MODULE_DESCRIPTION("NFC HCI Core");<|MERGE_RESOLUTION|>--- conflicted
+++ resolved
@@ -321,13 +321,7 @@
 		break;
 	default:
 		if (hdev->ops->event_received) {
-<<<<<<< HEAD
-			hdev->ops->event_received(hdev,
-						nfc_hci_pipe2gate(hdev, pipe),
-						event, skb);
-=======
 			hdev->ops->event_received(hdev, gate, event, skb);
->>>>>>> 0751f865
 			return;
 		}
 
